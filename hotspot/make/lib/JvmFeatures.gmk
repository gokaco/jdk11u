#
# Copyright (c) 2013, 2016, Oracle and/or its affiliates. All rights reserved.
# DO NOT ALTER OR REMOVE COPYRIGHT NOTICES OR THIS FILE HEADER.
#
# This code is free software; you can redistribute it and/or modify it
# under the terms of the GNU General Public License version 2 only, as
# published by the Free Software Foundation.  Oracle designates this
# particular file as subject to the "Classpath" exception as provided
# by Oracle in the LICENSE file that accompanied this code.
#
# This code is distributed in the hope that it will be useful, but WITHOUT
# ANY WARRANTY; without even the implied warranty of MERCHANTABILITY or
# FITNESS FOR A PARTICULAR PURPOSE.  See the GNU General Public License
# version 2 for more details (a copy is included in the LICENSE file that
# accompanied this code).
#
# You should have received a copy of the GNU General Public License version
# 2 along with this work; if not, write to the Free Software Foundation,
# Inc., 51 Franklin St, Fifth Floor, Boston, MA 02110-1301 USA.
#
# Please contact Oracle, 500 Oracle Parkway, Redwood Shores, CA 94065 USA
# or visit www.oracle.com if you need additional information or have any
# questions.
#

$(eval $(call IncludeCustomExtension, hotspot, lib/JvmFeatures.gmk))

################################################################################
# Setup CFLAGS and EXCLUDES for the libjvm compilation, depending on which
# jvm features are selected for this jvm variant.

ifeq ($(call check-jvm-feature, compiler1), true)
  JVM_CFLAGS_FEATURES += -DCOMPILER1
else
  JVM_EXCLUDE_PATTERNS += c1_
endif

ifeq ($(call check-jvm-feature, compiler2), true)
  JVM_CFLAGS_FEATURES += -DCOMPILER2
  JVM_SRC_DIRS += $(JVM_VARIANT_OUTPUTDIR)/gensrc/adfiles
else
  JVM_EXCLUDES += opto libadt
  JVM_EXCLUDE_FILES += bcEscapeAnalyzer.cpp ciTypeFlow.cpp
  JVM_EXCLUDE_PATTERNS += c2_ runtime_
endif

ifeq ($(call check-jvm-feature, zero), true)
  JVM_CFLAGS_FEATURES += -DZERO -DCC_INTERP -DZERO_LIBARCH='"$(OPENJDK_TARGET_CPU_LEGACY_LIB)"' $(LIBFFI_CFLAGS)
  JVM_LIBS_FEATURES += $(LIBFFI_LIBS)
endif

ifeq ($(call check-jvm-feature, shark), true)
  JVM_CFLAGS_FEATURES += -DSHARK $(LLVM_CFLAGS)
  JVM_LDFLAGS_FEATURES += $(LLVM_LDFLAGS)
  JVM_LIBS_FEATURES += $(LLVM_LIBS)
else
  JVM_EXCLUDES += shark
endif

ifeq ($(call check-jvm-feature, minimal), true)
  JVM_CFLAGS_FEATURES += -DMINIMAL_JVM -DVMTYPE=\"Minimal\"
  ifeq ($(OPENJDK_TARGET_OS), linux)
    # Override the default -g with a more liberal strip policy for the minimal JVM
    JVM_STRIPFLAGS := --strip-unneeded
  endif
endif

ifeq ($(call check-jvm-feature, dtrace), true)
  JVM_CFLAGS_FEATURES += -DDTRACE_ENABLED
endif

ifeq ($(call check-jvm-feature, static-build), true)
  JVM_CFLAGS_FEATURES += -DSTATIC_BUILD=1
endif

ifneq ($(call check-jvm-feature, jvmti), true)
  JVM_CFLAGS_FEATURES += -DINCLUDE_JVMTI=0
  JVM_EXCLUDE_FILES += jvmtiGetLoadedClasses.cpp jvmtiThreadState.cpp jvmtiExtensions.cpp \
      jvmtiImpl.cpp jvmtiManageCapabilities.cpp jvmtiRawMonitor.cpp jvmtiUtil.cpp jvmtiTrace.cpp \
      jvmtiCodeBlobEvents.cpp jvmtiEnv.cpp jvmtiRedefineClasses.cpp jvmtiEnvBase.cpp jvmtiEnvThreadState.cpp \
      jvmtiTagMap.cpp jvmtiEventController.cpp evmCompat.cpp jvmtiEnter.xsl jvmtiExport.cpp \
      jvmtiClassFileReconstituter.cpp
endif

ifneq ($(call check-jvm-feature, jvmci), true)
  JVM_CFLAGS_FEATURES += -DINCLUDE_JVMCI=0
  JVM_EXCLUDES += jvmci
  JVM_EXCLUDE_FILES += jvmciCodeInstaller_$(HOTSPOT_TARGET_CPU_ARCH).cpp
endif

ifneq ($(call check-jvm-feature, fprof), true)
  JVM_CFLAGS_FEATURES += -DINCLUDE_FPROF=0
  JVM_EXCLUDE_FILES += fprofiler.cpp
endif

ifneq ($(call check-jvm-feature, vm-structs), true)
  JVM_CFLAGS_FEATURES += -DINCLUDE_VM_STRUCTS=0
  JVM_EXCLUDE_FILES += vmStructs.cpp
endif

ifneq ($(call check-jvm-feature, jni-check), true)
  JVM_CFLAGS_FEATURES += -DINCLUDE_JNI_CHECK=0
  JVM_EXCLUDE_FILES += jniCheck.cpp
endif

ifneq ($(call check-jvm-feature, services), true)
  JVM_CFLAGS_FEATURES += -DINCLUDE_SERVICES=0
  JVM_EXCLUDE_FILES += heapDumper.cpp heapInspection.cpp \
      attachListener_$(HOTSPOT_TARGET_OS).cpp attachListener.cpp
endif

ifneq ($(call check-jvm-feature, management), true)
  JVM_CFLAGS_FEATURES += -DINCLUDE_MANAGEMENT=0
endif

ifneq ($(call check-jvm-feature, cds), true)
  JVM_CFLAGS_FEATURES += -DINCLUDE_CDS=0
  JVM_EXCLUDE_FILES += \
      classListParser.cpp \
      classLoaderExt.cpp \
      filemap.cpp \
      metaspaceShared.cpp \
      metaspaceShared_$(HOTSPOT_TARGET_CPU).cpp \
      metaspaceShared_$(HOTSPOT_TARGET_CPU_ARCH).cpp \
      sharedClassUtil.cpp \
      sharedPathsMiscInfo.cpp \
      systemDictionaryShared.cpp \
      #
endif

ifneq ($(call check-jvm-feature, all-gcs), true)
  JVM_CFLAGS_FEATURES += -DINCLUDE_ALL_GCS=0
  JVM_EXCLUDE_PATTERNS += \
      cms/ g1/ parallel/
  JVM_EXCLUDE_FILES += \
      concurrentGCThread.cpp \
      plab.cpp
  JVM_EXCLUDE_FILES += \
      g1MemoryPool.cpp \
      psMemoryPool.cpp
endif

ifneq ($(call check-jvm-feature, nmt), true)
  JVM_CFLAGS_FEATURES += -DINCLUDE_NMT=0
  JVM_EXCLUDE_FILES += \
      memBaseline.cpp memReporter.cpp mallocTracker.cpp virtualMemoryTracker.cpp nmtCommon.cpp \
      memTracker.cpp nmtDCmd.cpp mallocSiteTable.cpp
endif

ifeq ($(call check-jvm-feature, aot), true)
  JVM_CFLAGS_FEATURES += -DINCLUDE_AOT
else
  JVM_EXCLUDE_FILES += \
      compiledIC_aot_x86_64.cpp compilerRuntime.cpp \
      aotCodeHeap.cpp aotCompiledMethod.cpp aotLoader.cpp compiledIC_aot.cpp
<<<<<<< HEAD
=======
endif
################################################################################

ifeq ($(call check-jvm-feature, link-time-opt), true)
  # NOTE: Disable automatic opimization level and let the explicit cflag control
  # optimization level instead. This activates O3 on slowdebug builds, just
  # like the old build, but it's probably not right.
  JVM_OPTIMIZATION :=
  JVM_CFLAGS_FEATURES += -O3 -flto
  JVM_LDFLAGS_FEATURES += -O3 -flto -fwhole-program -fno-strict-aliasing
endif

ifeq ($(call check-jvm-feature, minimal), true)
  ifeq ($(call check-jvm-feature, link-time-opt), false)
    JVM_OPTIMIZATION := SIZE
    OPT_SPEED_SRC := \
        allocation.cpp \
        assembler.cpp \
        assembler_linux_arm.cpp \
        barrierSet.cpp \
        basicLock.cpp \
        biasedLocking.cpp \
        bytecode.cpp \
        bytecodeInterpreter.cpp \
        bytecodeInterpreter_x86.cpp \
        c1_Compilation.cpp \
        c1_Compiler.cpp \
        c1_GraphBuilder.cpp \
        c1_LinearScan.cpp \
        c1_LIR.cpp \
        ciEnv.cpp \
        ciObjectFactory.cpp \
        codeBlob.cpp \
        constantPool.cpp \
        constMethod.cpp \
        classLoader.cpp \
        classLoaderData.cpp \
        classFileParser.cpp \
        classFileStream.cpp \
        cpCache.cpp \
        defNewGeneration.cpp \
        frame_arm.cpp \
        genCollectedHeap.cpp \
        generation.cpp \
        genMarkSweep.cpp \
        growableArray.cpp \
        handles.cpp \
        hashtable.cpp \
        heap.cpp \
        icache.cpp \
        icache_arm.cpp \
        instanceKlass.cpp \
        invocationCounter.cpp \
        iterator.cpp \
        javaCalls.cpp \
        javaClasses.cpp \
        jniFastGetField_arm.cpp \
        jvm.cpp \
        jvm_linux.cpp \
        linkResolver.cpp \
        klass.cpp \
        klassVtable.cpp \
        markSweep.cpp \
        memRegion.cpp \
        memoryPool.cpp \
        method.cpp \
        methodHandles.cpp \
        methodHandles_arm.cpp \
        methodLiveness.cpp \
        metablock.cpp \
        metaspace.cpp \
        mutex.cpp \
        mutex_linux.cpp \
        mutexLocker.cpp \
        nativeLookup.cpp \
        objArrayKlass.cpp \
        os_linux.cpp \
        os_linux_arm.cpp \
        placeHolders.cpp \
        quickSort.cpp \
        resourceArea.cpp \
        rewriter.cpp \
        sharedRuntime.cpp \
        signature.cpp \
        space.cpp \
        stackMapTable.cpp \
        symbolTable.cpp \
        systemDictionary.cpp \
        symbol.cpp \
        synchronizer.cpp \
        threadLS_bsd_x86.cpp \
        threadLS_linux_arm.cpp \
        threadLS_linux_x86.cpp \
        timer.cpp \
        typeArrayKlass.cpp \
        unsafe.cpp \
        utf8.cpp \
        vmSymbols.cpp \
        #

    $(foreach s, $(OPT_SPEED_SRC), \
        $(eval BUILD_LIBJVM_$s_OPTIMIZATION := HIGHEST_JVM))

    BUILD_LIBJVM_systemDictionary.cpp_CXXFLAGS := -fno-optimize-sibling-calls
  endif
>>>>>>> 8ebc5a70
endif<|MERGE_RESOLUTION|>--- conflicted
+++ resolved
@@ -153,8 +153,6 @@
   JVM_EXCLUDE_FILES += \
       compiledIC_aot_x86_64.cpp compilerRuntime.cpp \
       aotCodeHeap.cpp aotCompiledMethod.cpp aotLoader.cpp compiledIC_aot.cpp
-<<<<<<< HEAD
-=======
 endif
 ################################################################################
 
@@ -260,5 +258,4 @@
 
     BUILD_LIBJVM_systemDictionary.cpp_CXXFLAGS := -fno-optimize-sibling-calls
   endif
->>>>>>> 8ebc5a70
 endif