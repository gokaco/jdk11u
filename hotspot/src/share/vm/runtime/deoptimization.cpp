--- conflicted
+++ resolved
@@ -54,17 +54,12 @@
 #include "utilities/events.hpp"
 #include "utilities/xmlstream.hpp"
 
-<<<<<<< HEAD
-=======
-PRAGMA_FORMAT_MUTE_WARNINGS_FOR_GCC
-
 #if INCLUDE_JVMCI
 #include "jvmci/jvmciRuntime.hpp"
 #include "jvmci/jvmciJavaClasses.hpp"
 #endif
 
 
->>>>>>> d671f56d
 bool DeoptimizationMarker::_is_active = false;
 
 Deoptimization::UnrollBlock::UnrollBlock(int  size_of_deoptimized_frame,
@@ -143,7 +138,7 @@
   // that can confuse an asynchronous stack walker. This counter is
   // decremented at the end of unpack_frames().
   if (TraceDeoptimization) {
-    tty->print_cr("Deoptimizing thread " INTPTR_FORMAT, thread);
+    tty->print_cr("Deoptimizing thread " INTPTR_FORMAT, p2i(thread));
   }
   thread->inc_in_deopt_handler();
 
@@ -343,7 +338,7 @@
          cb->is_uncommon_trap_stub() ||
          strcmp("Stub<DeoptimizationStub.deoptimizationHandler>", cb->name()) == 0 ||
          strcmp("Stub<UncommonTrapStub.uncommonTrapHandler>", cb->name()) == 0,
-         err_msg("unexpected code blob: %s", cb->name()));
+         "unexpected code blob: %s", cb->name());
 #endif
 #else
   intptr_t* unpack_sp = stub_frame.sender(&dummy_map).unextended_sp();
@@ -1260,7 +1255,7 @@
     assert(nm != NULL, "only compiled methods can deopt");
 
     ttyLocker ttyl;
-    xtty->begin_head("deoptimized thread='" UINTX_FORMAT "'", thread->osthread()->thread_id());
+    xtty->begin_head("deoptimized thread='" UINTX_FORMAT "'", (uintx)thread->osthread()->thread_id());
     nm->log_identity(xtty);
     xtty->end_head();
     for (ScopeDesc* sd = nm->scope_desc_at(fr.pc()); ; sd = sd->sender()) {
@@ -1425,13 +1420,8 @@
   nmethodLocker nl(fr.pc());
 
   // Log a message
-<<<<<<< HEAD
-  Events::log(thread, "Uncommon trap: trap_request=" PTR32_FORMAT " fr.pc=" INTPTR_FORMAT,
-              trap_request, p2i(fr.pc()));
-=======
   Events::log(thread, "Uncommon trap: trap_request=" PTR32_FORMAT " fr.pc=" INTPTR_FORMAT " relative=" INTPTR_FORMAT,
-              trap_request, fr.pc(), fr.pc() - fr.cb()->code_begin());
->>>>>>> d671f56d
+              trap_request, p2i(fr.pc()), fr.pc() - fr.cb()->code_begin());
 
   {
     ResourceMark rm;
@@ -1455,7 +1445,7 @@
 
     if (TraceDeoptimization) {
       ttyLocker ttyl;
-      tty->print_cr("  bci=%d pc=" INTPTR_FORMAT ", relative_pc=%d, method=%s" JVMCI_ONLY(", debug_id=%d"), trap_scope->bci(), fr.pc(), fr.pc() - nm->code_begin(), trap_scope->method()->name_and_sig_as_C_string()
+      tty->print_cr("  bci=%d pc=" INTPTR_FORMAT ", relative_pc=" INTPTR_FORMAT ", method=%s" JVMCI_ONLY(", debug_id=%d"), trap_scope->bci(), p2i(fr.pc()), fr.pc() - nm->code_begin(), trap_scope->method()->name_and_sig_as_C_string()
 #if INCLUDE_JVMCI
           , debug_id
 #endif
@@ -1594,10 +1584,6 @@
       if (TraceDeoptimization) {  // make noise on the tty
         tty->print("Uncommon trap occurred in");
         nm->method()->print_short_name(tty);
-<<<<<<< HEAD
-        tty->print(" (@" INTPTR_FORMAT ") thread=" UINTX_FORMAT " reason=%s action=%s unloaded_class_index=%d",
-                   p2i(fr.pc()),
-=======
         tty->print(" compiler=%s compile_id=%d", nm->compiler() == NULL ? "" : nm->compiler()->name(), nm->compile_id());
 #if INCLUDE_JVMCI
         oop installedCode = nm->jvmci_installed_code();
@@ -1616,8 +1602,7 @@
         }
 #endif
         tty->print(" (@" INTPTR_FORMAT ") thread=" UINTX_FORMAT " reason=%s action=%s unloaded_class_index=%d" JVMCI_ONLY(" debug_id=%d"),
-                   fr.pc(),
->>>>>>> d671f56d
+                   p2i(fr.pc()),
                    os::current_thread_id(),
                    trap_reason_name(reason),
                    trap_action_name(action),
