--- conflicted
+++ resolved
@@ -93,12 +93,6 @@
             } catch (IOException | ProviderNotFoundException ex) {
             }
         }
-<<<<<<< HEAD
-=======
-        // Workaround until full support for --release 9 distinct from --release 10
-        SUPPORTED_JAVA_PLATFORM_VERSIONS.add(targetNumericVersion(Target.JDK1_9));
-        SUPPORTED_JAVA_PLATFORM_VERSIONS.add(targetNumericVersion(Target.DEFAULT));
->>>>>>> a907e9db
     }
 
     private static String targetNumericVersion(Target target) {
@@ -116,15 +110,6 @@
 
         @Override
         public Collection<Path> getPlatformPath() {
-<<<<<<< HEAD
-=======
-            // Comparison should be == Target.DEFAULT once --release 9
-            // is distinct from 10
-            if (Target.lookup(version).compareTo(Target.JDK1_9)  >=  0) {
-                return null;
-            }
-
->>>>>>> a907e9db
             List<Path> paths = new ArrayList<>();
             Path file = findCtSym();
             // file == ${jdk.home}/lib/ct.sym
