/*
 * Copyright (c) 2013, 2018, Oracle and/or its affiliates. All rights reserved.
 * DO NOT ALTER OR REMOVE COPYRIGHT NOTICES OR THIS FILE HEADER.
 *
 * This code is free software; you can redistribute it and/or modify it
 * under the terms of the GNU General Public License version 2 only, as
 * published by the Free Software Foundation.  Oracle designates this
 * particular file as subject to the "Classpath" exception as provided
 * by Oracle in the LICENSE file that accompanied this code.
 *
 * This code is distributed in the hope that it will be useful, but WITHOUT
 * ANY WARRANTY; without even the implied warranty of MERCHANTABILITY or
 * FITNESS FOR A PARTICULAR PURPOSE.  See the GNU General Public License
 * version 2 for more details (a copy is included in the LICENSE file that
 * accompanied this code).
 *
 * You should have received a copy of the GNU General Public License version
 * 2 along with this work; if not, write to the Free Software Foundation,
 * Inc., 51 Franklin St, Fifth Floor, Boston, MA 02110-1301 USA.
 *
 * Please contact Oracle, 500 Oracle Parkway, Redwood Shores, CA 94065 USA
 * or visit www.oracle.com if you need additional information or have any
 * questions.
 */

package java.lang;

import org.checkerframework.checker.nullness.qual.EnsuresNonNull;
import org.checkerframework.checker.nullness.qual.RequiresNonNull;
import org.checkerframework.checker.nullness.qual.Nullable;
import java.io.InputStream;
import java.io.IOException;
import java.io.UncheckedIOException;
import java.io.File;
import java.lang.reflect.Constructor;
import java.lang.reflect.InvocationTargetException;
import java.net.URL;
import java.security.AccessController;
import java.security.AccessControlContext;
import java.security.CodeSource;
import java.security.PrivilegedAction;
import java.security.ProtectionDomain;
import java.security.cert.Certificate;
import java.util.ArrayDeque;
import java.util.Arrays;
import java.util.Collections;
import java.util.Deque;
import java.util.Enumeration;
import java.util.HashMap;
import java.util.HashSet;
import java.util.Hashtable;
import java.util.Map;
import java.util.NoSuchElementException;
import java.util.Objects;
import java.util.Set;
import java.util.Spliterator;
import java.util.Spliterators;
import java.util.Vector;
import java.util.WeakHashMap;
import java.util.concurrent.ConcurrentHashMap;
import java.util.function.Supplier;
import java.util.stream.Stream;
import java.util.stream.StreamSupport;

import jdk.internal.loader.BuiltinClassLoader;
import jdk.internal.perf.PerfCounter;
import jdk.internal.loader.BootLoader;
import jdk.internal.loader.ClassLoaders;
import jdk.internal.misc.Unsafe;
import jdk.internal.misc.VM;
import jdk.internal.ref.CleanerFactory;
import jdk.internal.reflect.CallerSensitive;
import jdk.internal.reflect.Reflection;
import sun.reflect.misc.ReflectUtil;
import sun.security.util.SecurityConstants;

/**
 * A class loader is an object that is responsible for loading classes. The
 * class {@code ClassLoader} is an abstract class.  Given the <a
 * href="#binary-name">binary name</a> of a class, a class loader should attempt to
 * locate or generate data that constitutes a definition for the class.  A
 * typical strategy is to transform the name into a file name and then read a
 * "class file" of that name from a file system.
 *
 * <p> Every {@link java.lang.Class Class} object contains a {@link
 * Class#getClassLoader() reference} to the {@code ClassLoader} that defined
 * it.
 *
 * <p> {@code Class} objects for array classes are not created by class
 * loaders, but are created automatically as required by the Java runtime.
 * The class loader for an array class, as returned by {@link
 * Class#getClassLoader()} is the same as the class loader for its element
 * type; if the element type is a primitive type, then the array class has no
 * class loader.
 *
 * <p> Applications implement subclasses of {@code ClassLoader} in order to
 * extend the manner in which the Java virtual machine dynamically loads
 * classes.
 *
 * <p> Class loaders may typically be used by security managers to indicate
 * security domains.
 *
 * <p> In addition to loading classes, a class loader is also responsible for
 * locating resources. A resource is some data (a "{@code .class}" file,
 * configuration data, or an image for example) that is identified with an
 * abstract '/'-separated path name. Resources are typically packaged with an
 * application or library so that they can be located by code in the
 * application or library. In some cases, the resources are included so that
 * they can be located by other libraries.
 *
 * <p> The {@code ClassLoader} class uses a delegation model to search for
 * classes and resources.  Each instance of {@code ClassLoader} has an
 * associated parent class loader. When requested to find a class or
 * resource, a {@code ClassLoader} instance will usually delegate the search
 * for the class or resource to its parent class loader before attempting to
 * find the class or resource itself.
 *
 * <p> Class loaders that support concurrent loading of classes are known as
 * <em>{@linkplain #isRegisteredAsParallelCapable() parallel capable}</em> class
 * loaders and are required to register themselves at their class initialization
 * time by invoking the {@link
 * #registerAsParallelCapable ClassLoader.registerAsParallelCapable}
 * method. Note that the {@code ClassLoader} class is registered as parallel
 * capable by default. However, its subclasses still need to register themselves
 * if they are parallel capable.
 * In environments in which the delegation model is not strictly
 * hierarchical, class loaders need to be parallel capable, otherwise class
 * loading can lead to deadlocks because the loader lock is held for the
 * duration of the class loading process (see {@link #loadClass
 * loadClass} methods).
 *
 * <h3> <a id="builtinLoaders">Run-time Built-in Class Loaders</a></h3>
 *
 * The Java run-time has the following built-in class loaders:
 *
 * <ul>
 * <li><p>Bootstrap class loader.
 *     It is the virtual machine's built-in class loader, typically represented
 *     as {@code null}, and does not have a parent.</li>
 * <li><p>{@linkplain #getPlatformClassLoader() Platform class loader}.
 *     All <em>platform classes</em> are visible to the platform class loader
 *     that can be used as the parent of a {@code ClassLoader} instance.
 *     Platform classes include Java SE platform APIs, their implementation
 *     classes and JDK-specific run-time classes that are defined by the
 *     platform class loader or its ancestors.
 *     <p> To allow for upgrading/overriding of modules defined to the platform
 *     class loader, and where upgraded modules read modules defined to class
 *     loaders other than the platform class loader and its ancestors, then
 *     the platform class loader may have to delegate to other class loaders,
 *     the application class loader for example.
 *     In other words, classes in named modules defined to class loaders
 *     other than the platform class loader and its ancestors may be visible
 *     to the platform class loader. </li>
 * <li><p>{@linkplain #getSystemClassLoader() System class loader}.
 *     It is also known as <em>application class loader</em> and is distinct
 *     from the platform class loader.
 *     The system class loader is typically used to define classes on the
 *     application class path, module path, and JDK-specific tools.
 *     The platform class loader is a parent or an ancestor of the system class
 *     loader that all platform classes are visible to it.</li>
 * </ul>
 *
 * <p> Normally, the Java virtual machine loads classes from the local file
 * system in a platform-dependent manner.
 * However, some classes may not originate from a file; they may originate
 * from other sources, such as the network, or they could be constructed by an
 * application.  The method {@link #defineClass(String, byte[], int, int)
 * defineClass} converts an array of bytes into an instance of class
 * {@code Class}. Instances of this newly defined class can be created using
 * {@link Class#newInstance Class.newInstance}.
 *
 * <p> The methods and constructors of objects created by a class loader may
 * reference other classes.  To determine the class(es) referred to, the Java
 * virtual machine invokes the {@link #loadClass loadClass} method of
 * the class loader that originally created the class.
 *
 * <p> For example, an application could create a network class loader to
 * download class files from a server.  Sample code might look like:
 *
 * <blockquote><pre>
 *   ClassLoader loader&nbsp;= new NetworkClassLoader(host,&nbsp;port);
 *   Object main&nbsp;= loader.loadClass("Main", true).newInstance();
 *       &nbsp;.&nbsp;.&nbsp;.
 * </pre></blockquote>
 *
 * <p> The network class loader subclass must define the methods {@link
 * #findClass findClass} and {@code loadClassData} to load a class
 * from the network.  Once it has downloaded the bytes that make up the class,
 * it should use the method {@link #defineClass defineClass} to
 * create a class instance.  A sample implementation is:
 *
 * <blockquote><pre>
 *     class NetworkClassLoader extends ClassLoader {
 *         String host;
 *         int port;
 *
 *         public Class findClass(String name) {
 *             byte[] b = loadClassData(name);
 *             return defineClass(name, b, 0, b.length);
 *         }
 *
 *         private byte[] loadClassData(String name) {
 *             // load the class data from the connection
 *             &nbsp;.&nbsp;.&nbsp;.
 *         }
 *     }
 * </pre></blockquote>
 *
 * <h3> <a id="binary-name">Binary names</a> </h3>
 *
 * <p> Any class name provided as a {@code String} parameter to methods in
 * {@code ClassLoader} must be a binary name as defined by
 * <cite>The Java&trade; Language Specification</cite>.
 *
 * <p> Examples of valid class names include:
 * <blockquote><pre>
 *   "java.lang.String"
 *   "javax.swing.JSpinner$DefaultEditor"
 *   "java.security.KeyStore$Builder$FileBuilder$1"
 *   "java.net.URLClassLoader$3$1"
 * </pre></blockquote>
 *
 * <p> Any package name provided as a {@code String} parameter to methods in
 * {@code ClassLoader} must be either the empty string (denoting an unnamed package)
 * or a fully qualified name as defined by
 * <cite>The Java&trade; Language Specification</cite>.
 *
 * @jls 6.7  Fully Qualified Names
 * @jls 13.1 The Form of a Binary
 * @see      #resolveClass(Class)
 * @since 1.0
 * @revised 9
 * @spec JPMS
 */
public abstract class ClassLoader {

    private static native void registerNatives();
    static {
        registerNatives();
    }

    // The parent class loader for delegation
    // Note: VM hardcoded the offset of this field, thus all new fields
    // must be added *after* it.
    private final @Nullable ClassLoader parent;

    // class loader name
    private final String name;

    // the unnamed module for this ClassLoader
    private final Module unnamedModule;

    // a string for exception message printing
    private final String nameAndId;

    /**
     * Encapsulates the set of parallel capable loader types.
     */
    private static class ParallelLoaders {
        private ParallelLoaders() {}

        // the set of parallel capable loader types
        private static final Set<Class<? extends ClassLoader>> loaderTypes =
            Collections.newSetFromMap(new WeakHashMap<>());
        static {
            synchronized (loaderTypes) { loaderTypes.add(ClassLoader.class); }
        }

        /**
         * Registers the given class loader type as parallel capable.
         * Returns {@code true} is successfully registered; {@code false} if
         * loader's super class is not registered.
         */
        static boolean register(Class<? extends ClassLoader> c) {
            synchronized (loaderTypes) {
                if (loaderTypes.contains(c.getSuperclass())) {
                    // register the class loader as parallel capable
                    // if and only if all of its super classes are.
                    // Note: given current classloading sequence, if
                    // the immediate super class is parallel capable,
                    // all the super classes higher up must be too.
                    loaderTypes.add(c);
                    return true;
                } else {
                    return false;
                }
            }
        }

        /**
         * Returns {@code true} if the given class loader type is
         * registered as parallel capable.
         */
        static boolean isRegistered(Class<? extends ClassLoader> c) {
            synchronized (loaderTypes) {
                return loaderTypes.contains(c);
            }
        }
    }

    // Maps class name to the corresponding lock object when the current
    // class loader is parallel capable.
    // Note: VM also uses this field to decide if the current class loader
    // is parallel capable and the appropriate lock object for class loading.
    private final @Nullable ConcurrentHashMap<String, Object> parallelLockMap;

    // Maps packages to certs
    private final Map <String, Certificate[]> package2certs;

    // Shared among all packages with unsigned classes
    private static final Certificate[] nocerts = new Certificate[0];

    // The classes loaded by this class loader. The only purpose of this table
    // is to keep the classes from being GC'ed until the loader is GC'ed.
    private final Vector<Class<?>> classes = new Vector<>();

    // The "default" domain. Set as the default ProtectionDomain on newly
    // created classes.
    private final ProtectionDomain defaultDomain =
        new ProtectionDomain(new CodeSource(null, (Certificate[]) null),
                             null, this, null);

    // Invoked by the VM to record every loaded class with this loader.
    void addClass(Class<?> c) {
        classes.addElement(c);
    }

    // The packages defined in this class loader.  Each package name is
    // mapped to its corresponding NamedPackage object.
    //
    // The value is a Package object if ClassLoader::definePackage,
    // Class::getPackage, ClassLoader::getDefinePackage(s) or
    // Package::getPackage(s) method is called to define it.
    // Otherwise, the value is a NamedPackage object.
    private final ConcurrentHashMap<String, NamedPackage> packages
            = new ConcurrentHashMap<>();

    /*
     * Returns a named package for the given module.
     */
    private NamedPackage getNamedPackage(String pn, Module m) {
        NamedPackage p = packages.get(pn);
        if (p == null) {
            p = new NamedPackage(pn, m);

            NamedPackage value = packages.putIfAbsent(pn, p);
            if (value != null) {
                // Package object already be defined for the named package
                p = value;
                // if definePackage is called by this class loader to define
                // a package in a named module, this will return Package
                // object of the same name.  Package object may contain
                // unexpected information but it does not impact the runtime.
                // this assertion may be helpful for troubleshooting
                assert value.module() == m;
            }
        }
        return p;
    }

    private static @Nullable Void checkCreateClassLoader() {
        return checkCreateClassLoader(null);
    }

    private static Void checkCreateClassLoader(String name) {
        if (name != null && name.isEmpty()) {
            throw new IllegalArgumentException("name must be non-empty or null");
        }

        SecurityManager security = System.getSecurityManager();
        if (security != null) {
            security.checkCreateClassLoader();
        }
        return null;
    }

    private ClassLoader(Void unused, String name, ClassLoader parent) {
        this.name = name;
        this.parent = parent;
        this.unnamedModule = new Module(this);
        if (ParallelLoaders.isRegistered(this.getClass())) {
            parallelLockMap = new ConcurrentHashMap<>();
            package2certs = new ConcurrentHashMap<>();
            assertionLock = new Object();
        } else {
            // no finer-grained lock; lock on the classloader instance
            parallelLockMap = null;
            package2certs = new Hashtable<>();
            assertionLock = this;
        }
        this.nameAndId = nameAndId(this);
    }

    /**
     * If the defining loader has a name explicitly set then
     *       '<loader-name>' @<id>
     * If the defining loader has no name then
     *       <qualified-class-name> @<id>
     * If it's built-in loader then omit `@<id>` as there is only one instance.
     */
    private static String nameAndId(ClassLoader ld) {
        String nid = ld.getName() != null ? "\'" + ld.getName() + "\'"
                                          : ld.getClass().getName();
        if (!(ld instanceof BuiltinClassLoader)) {
            String id = Integer.toHexString(System.identityHashCode(ld));
            nid = nid + " @" + id;
        }
        return nid;
    }

    /**
     * Creates a new class loader of the specified name and using the
     * specified parent class loader for delegation.
     *
     * @apiNote If the parent is specified as {@code null} (for the
     * bootstrap class loader) then there is no guarantee that all platform
     * classes are visible.
     *
     * @param  name   class loader name; or {@code null} if not named
     * @param  parent the parent class loader
     *
     * @throws IllegalArgumentException if the given name is empty.
     *
     * @throws SecurityException
     *         If a security manager exists and its
     *         {@link SecurityManager#checkCreateClassLoader()}
     *         method doesn't allow creation of a new class loader.
     *
     * @since  9
     * @spec JPMS
     */
    protected ClassLoader(String name, ClassLoader parent) {
        this(checkCreateClassLoader(name), name, parent);
    }

    /**
     * Creates a new class loader using the specified parent class loader for
     * delegation.
     *
     * <p> If there is a security manager, its {@link
     * SecurityManager#checkCreateClassLoader() checkCreateClassLoader} method
     * is invoked.  This may result in a security exception.  </p>
     *
     * @apiNote If the parent is specified as {@code null} (for the
     * bootstrap class loader) then there is no guarantee that all platform
     * classes are visible.
     *
     * @param  parent
     *         The parent class loader
     *
     * @throws  SecurityException
     *          If a security manager exists and its
     *          {@code checkCreateClassLoader} method doesn't allow creation
     *          of a new class loader.
     *
     * @since  1.2
     */
    protected ClassLoader(@Nullable ClassLoader parent) {
        this(checkCreateClassLoader(), null, parent);
    }

    /**
     * Creates a new class loader using the {@code ClassLoader} returned by
     * the method {@link #getSystemClassLoader()
     * getSystemClassLoader()} as the parent class loader.
     *
     * <p> If there is a security manager, its {@link
     * SecurityManager#checkCreateClassLoader()
     * checkCreateClassLoader} method is invoked.  This may result in
     * a security exception.  </p>
     *
     * @throws  SecurityException
     *          If a security manager exists and its
     *          {@code checkCreateClassLoader} method doesn't allow creation
     *          of a new class loader.
     */
    protected ClassLoader() {
        this(checkCreateClassLoader(), null, getSystemClassLoader());
    }

    /**
     * Returns the name of this class loader or {@code null} if
     * this class loader is not named.
     *
     * @apiNote This method is non-final for compatibility.  If this
     * method is overridden, this method must return the same name
     * as specified when this class loader was instantiated.
     *
     * @return name of this class loader; or {@code null} if
     * this class loader is not named.
     *
     * @since 9
     * @spec JPMS
     */
    public String getName() {
        return name;
    }

    // package-private used by StackTraceElement to avoid
    // calling the overrideable getName method
    final String name() {
        return name;
    }

    // -- Class --

    /**
     * Loads the class with the specified <a href="#binary-name">binary name</a>.
     * This method searches for classes in the same manner as the {@link
     * #loadClass(String, boolean)} method.  It is invoked by the Java virtual
     * machine to resolve class references.  Invoking this method is equivalent
     * to invoking {@link #loadClass(String, boolean) loadClass(name,
     * false)}.
     *
     * @param  name
     *         The <a href="#binary-name">binary name</a> of the class
     *
     * @return  The resulting {@code Class} object
     *
     * @throws  ClassNotFoundException
     *          If the class was not found
     */
    public Class<?> loadClass(String name) throws ClassNotFoundException {
        return loadClass(name, false);
    }

    /**
     * Loads the class with the specified <a href="#binary-name">binary name</a>.  The
     * default implementation of this method searches for classes in the
     * following order:
     *
     * <ol>
     *
     *   <li><p> Invoke {@link #findLoadedClass(String)} to check if the class
     *   has already been loaded.  </p></li>
     *
     *   <li><p> Invoke the {@link #loadClass(String) loadClass} method
     *   on the parent class loader.  If the parent is {@code null} the class
     *   loader built into the virtual machine is used, instead.  </p></li>
     *
     *   <li><p> Invoke the {@link #findClass(String)} method to find the
     *   class.  </p></li>
     *
     * </ol>
     *
     * <p> If the class was found using the above steps, and the
     * {@code resolve} flag is true, this method will then invoke the {@link
     * #resolveClass(Class)} method on the resulting {@code Class} object.
     *
     * <p> Subclasses of {@code ClassLoader} are encouraged to override {@link
     * #findClass(String)}, rather than this method.  </p>
     *
     * <p> Unless overridden, this method synchronizes on the result of
     * {@link #getClassLoadingLock getClassLoadingLock} method
     * during the entire class loading process.
     *
     * @param  name
     *         The <a href="#binary-name">binary name</a> of the class
     *
     * @param  resolve
     *         If {@code true} then resolve the class
     *
     * @return  The resulting {@code Class} object
     *
     * @throws  ClassNotFoundException
     *          If the class could not be found
     */
    protected Class<?> loadClass(String name, boolean resolve)
        throws ClassNotFoundException
    {
        synchronized (getClassLoadingLock(name)) {
            // First, check if the class has already been loaded
            Class<?> c = findLoadedClass(name);
            if (c == null) {
                long t0 = System.nanoTime();
                try {
                    if (parent != null) {
                        c = parent.loadClass(name, false);
                    } else {
                        c = findBootstrapClassOrNull(name);
                    }
                } catch (ClassNotFoundException e) {
                    // ClassNotFoundException thrown if class not found
                    // from the non-null parent class loader
                }

                if (c == null) {
                    // If still not found, then invoke findClass in order
                    // to find the class.
                    long t1 = System.nanoTime();
                    c = findClass(name);

                    // this is the defining class loader; record the stats
                    PerfCounter.getParentDelegationTime().addTime(t1 - t0);
                    PerfCounter.getFindClassTime().addElapsedTimeFrom(t1);
                    PerfCounter.getFindClasses().increment();
                }
            }
            if (resolve) {
                resolveClass(c);
            }
            return c;
        }
    }

    /**
     * Loads the class with the specified <a href="#binary-name">binary name</a>
     * in a module defined to this class loader.  This method returns {@code null}
     * if the class could not be found.
     *
     * @apiNote This method does not delegate to the parent class loader.
     *
     * @implSpec The default implementation of this method searches for classes
     * in the following order:
     *
     * <ol>
     *   <li>Invoke {@link #findLoadedClass(String)} to check if the class
     *   has already been loaded.</li>
     *   <li>Invoke the {@link #findClass(String, String)} method to find the
     *   class in the given module.</li>
     * </ol>
     *
     * @param  module
     *         The module
     * @param  name
     *         The <a href="#binary-name">binary name</a> of the class
     *
     * @return The resulting {@code Class} object in a module defined by
     *         this class loader, or {@code null} if the class could not be found.
     */
    final Class<?> loadClass(Module module, String name) {
        synchronized (getClassLoadingLock(name)) {
            // First, check if the class has already been loaded
            Class<?> c = findLoadedClass(name);
            if (c == null) {
                c = findClass(module.getName(), name);
            }
            if (c != null && c.getModule() == module) {
                return c;
            } else {
                return null;
            }
        }
    }

    /**
     * Returns the lock object for class loading operations.
     * For backward compatibility, the default implementation of this method
     * behaves as follows. If this ClassLoader object is registered as
     * parallel capable, the method returns a dedicated object associated
     * with the specified class name. Otherwise, the method returns this
     * ClassLoader object.
     *
     * @param  className
     *         The name of the to-be-loaded class
     *
     * @return the lock for class loading operations
     *
     * @throws NullPointerException
     *         If registered as parallel capable and {@code className} is null
     *
     * @see #loadClass(String, boolean)
     *
     * @since  1.7
     */
    protected Object getClassLoadingLock(String className) {
        Object lock = this;
        if (parallelLockMap != null) {
            Object newLock = new Object();
            lock = parallelLockMap.putIfAbsent(className, newLock);
            if (lock == null) {
                lock = newLock;
            }
        }
        return lock;
    }

    // Invoked by the VM after loading class with this loader.
    private void checkPackageAccess(Class<?> cls, ProtectionDomain pd) {
        final SecurityManager sm = System.getSecurityManager();
        if (sm != null) {
            if (ReflectUtil.isNonPublicProxyClass(cls)) {
                for (Class<?> intf: cls.getInterfaces()) {
                    checkPackageAccess(intf, pd);
                }
                return;
            }

            final String packageName = cls.getPackageName();
            if (!packageName.isEmpty()) {
                AccessController.doPrivileged(new PrivilegedAction<>() {
                    public Void run() {
                        sm.checkPackageAccess(packageName);
                        return null;
                    }
                }, new AccessControlContext(new ProtectionDomain[] {pd}));
            }
        }
    }

    /**
     * Finds the class with the specified <a href="#binary-name">binary name</a>.
     * This method should be overridden by class loader implementations that
     * follow the delegation model for loading classes, and will be invoked by
     * the {@link #loadClass loadClass} method after checking the
     * parent class loader for the requested class.
     *
     * @implSpec The default implementation throws {@code ClassNotFoundException}.
     *
     * @param  name
     *         The <a href="#binary-name">binary name</a> of the class
     *
     * @return  The resulting {@code Class} object
     *
     * @throws  ClassNotFoundException
     *          If the class could not be found
     *
     * @since  1.2
     */
    protected Class<?> findClass(String name) throws ClassNotFoundException {
        throw new ClassNotFoundException(name);
    }

    /**
     * Finds the class with the given <a href="#binary-name">binary name</a>
     * in a module defined to this class loader.
     * Class loader implementations that support loading from modules
     * should override this method.
     *
     * @apiNote This method returns {@code null} rather than throwing
     *          {@code ClassNotFoundException} if the class could not be found.
     *
     * @implSpec The default implementation attempts to find the class by
     * invoking {@link #findClass(String)} when the {@code moduleName} is
     * {@code null}. It otherwise returns {@code null}.
     *
     * @param  moduleName
     *         The module name; or {@code null} to find the class in the
     *         {@linkplain #getUnnamedModule() unnamed module} for this
     *         class loader

     * @param  name
     *         The <a href="#binary-name">binary name</a> of the class
     *
     * @return The resulting {@code Class} object, or {@code null}
     *         if the class could not be found.
     *
     * @since 9
     * @spec JPMS
     */
    protected Class<?> findClass(String moduleName, String name) {
        if (moduleName == null) {
            try {
                return findClass(name);
            } catch (ClassNotFoundException ignore) { }
        }
        return null;
    }


    /**
     * Converts an array of bytes into an instance of class {@code Class}.
     * Before the {@code Class} can be used it must be resolved.  This method
     * is deprecated in favor of the version that takes a <a
     * href="#binary-name">binary name</a> as its first argument, and is more secure.
     *
     * @param  b
     *         The bytes that make up the class data.  The bytes in positions
     *         {@code off} through {@code off+len-1} should have the format
     *         of a valid class file as defined by
     *         <cite>The Java&trade; Virtual Machine Specification</cite>.
     *
     * @param  off
     *         The start offset in {@code b} of the class data
     *
     * @param  len
     *         The length of the class data
     *
     * @return  The {@code Class} object that was created from the specified
     *          class data
     *
     * @throws  ClassFormatError
     *          If the data did not contain a valid class
     *
     * @throws  IndexOutOfBoundsException
     *          If either {@code off} or {@code len} is negative, or if
     *          {@code off+len} is greater than {@code b.length}.
     *
     * @throws  SecurityException
     *          If an attempt is made to add this class to a package that
     *          contains classes that were signed by a different set of
     *          certificates than this class, or if an attempt is made
     *          to define a class in a package with a fully-qualified name
     *          that starts with "{@code java.}".
     *
     * @see  #loadClass(String, boolean)
     * @see  #resolveClass(Class)
     *
     * @deprecated  Replaced by {@link #defineClass(String, byte[], int, int)
     * defineClass(String, byte[], int, int)}
     */
    @Deprecated(since="1.1")
    protected final Class<?> defineClass(byte[] b, int off, int len)
        throws ClassFormatError
    {
        return defineClass(null, b, off, len, null);
    }

    /**
     * Converts an array of bytes into an instance of class {@code Class}.
     * Before the {@code Class} can be used it must be resolved.
     *
     * <p> This method assigns a default {@link java.security.ProtectionDomain
     * ProtectionDomain} to the newly defined class.  The
     * {@code ProtectionDomain} is effectively granted the same set of
     * permissions returned when {@link
     * java.security.Policy#getPermissions(java.security.CodeSource)
     * Policy.getPolicy().getPermissions(new CodeSource(null, null))}
     * is invoked.  The default protection domain is created on the first invocation
     * of {@link #defineClass(String, byte[], int, int) defineClass},
     * and re-used on subsequent invocations.
     *
     * <p> To assign a specific {@code ProtectionDomain} to the class, use
     * the {@link #defineClass(String, byte[], int, int,
     * java.security.ProtectionDomain) defineClass} method that takes a
     * {@code ProtectionDomain} as one of its arguments.  </p>
     *
     * <p>
     * This method defines a package in this class loader corresponding to the
     * package of the {@code Class} (if such a package has not already been defined
     * in this class loader). The name of the defined package is derived from
     * the <a href="#binary-name">binary name</a> of the class specified by
     * the byte array {@code b}.
     * Other properties of the defined package are as specified by {@link Package}.
     *
     * @param  name
     *         The expected <a href="#binary-name">binary name</a> of the class, or
     *         {@code null} if not known
     *
     * @param  b
     *         The bytes that make up the class data.  The bytes in positions
     *         {@code off} through {@code off+len-1} should have the format
     *         of a valid class file as defined by
     *         <cite>The Java&trade; Virtual Machine Specification</cite>.
     *
     * @param  off
     *         The start offset in {@code b} of the class data
     *
     * @param  len
     *         The length of the class data
     *
     * @return  The {@code Class} object that was created from the specified
     *          class data.
     *
     * @throws  ClassFormatError
     *          If the data did not contain a valid class
     *
     * @throws  IndexOutOfBoundsException
     *          If either {@code off} or {@code len} is negative, or if
     *          {@code off+len} is greater than {@code b.length}.
     *
     * @throws  SecurityException
     *          If an attempt is made to add this class to a package that
     *          contains classes that were signed by a different set of
     *          certificates than this class (which is unsigned), or if
     *          {@code name} begins with "{@code java.}".
     *
     * @see  #loadClass(String, boolean)
     * @see  #resolveClass(Class)
     * @see  java.security.CodeSource
     * @see  java.security.SecureClassLoader
     *
     * @since  1.1
     * @revised 9
     * @spec JPMS
     */
    protected final Class<?> defineClass(@Nullable String name, byte[] b, int off, int len)
        throws ClassFormatError
    {
        return defineClass(name, b, off, len, null);
    }

    /* Determine protection domain, and check that:
        - not define java.* class,
        - signer of this class matches signers for the rest of the classes in
          package.
    */
    private ProtectionDomain preDefineClass(@Nullable String name,
                                            @Nullable ProtectionDomain pd)
    {
        if (!checkName(name))
            throw new NoClassDefFoundError("IllegalName: " + name);

        // Note:  Checking logic in java.lang.invoke.MemberName.checkForTypeAlias
        // relies on the fact that spoofing is impossible if a class has a name
        // of the form "java.*"
        if ((name != null) && name.startsWith("java.")
                && this != getBuiltinPlatformClassLoader()) {
            throw new SecurityException
                ("Prohibited package name: " +
                 name.substring(0, name.lastIndexOf('.')));
        }
        if (pd == null) {
            pd = defaultDomain;
        }

        if (name != null) {
            checkCerts(name, pd.getCodeSource());
        }

        return pd;
    }

    private @Nullable String defineClassSourceLocation(ProtectionDomain pd) {
        CodeSource cs = pd.getCodeSource();
        String source = null;
        if (cs != null && cs.getLocation() != null) {
            source = cs.getLocation().toString();
        }
        return source;
    }

    private void postDefineClass(Class<?> c, ProtectionDomain pd) {
        // define a named package, if not present
        getNamedPackage(c.getPackageName(), c.getModule());

        if (pd.getCodeSource() != null) {
            Certificate certs[] = pd.getCodeSource().getCertificates();
            if (certs != null)
                setSigners(c, certs);
        }
    }

    /**
     * Converts an array of bytes into an instance of class {@code Class},
     * with a given {@code ProtectionDomain}.
     *
     * <p> If the given {@code ProtectionDomain} is {@code null},
     * then a default protection domain will be assigned to the class as specified
     * in the documentation for {@link #defineClass(String, byte[], int, int)}.
     * Before the class can be used it must be resolved.
     *
     * <p> The first class defined in a package determines the exact set of
     * certificates that all subsequent classes defined in that package must
     * contain.  The set of certificates for a class is obtained from the
     * {@link java.security.CodeSource CodeSource} within the
     * {@code ProtectionDomain} of the class.  Any classes added to that
     * package must contain the same set of certificates or a
     * {@code SecurityException} will be thrown.  Note that if
     * {@code name} is {@code null}, this check is not performed.
     * You should always pass in the <a href="#binary-name">binary name</a> of the
     * class you are defining as well as the bytes.  This ensures that the
     * class you are defining is indeed the class you think it is.
     *
     * <p> If the specified {@code name} begins with "{@code java.}", it can
     * only be defined by the {@linkplain #getPlatformClassLoader()
     * platform class loader} or its ancestors; otherwise {@code SecurityException}
     * will be thrown.  If {@code name} is not {@code null}, it must be equal to
     * the <a href="#binary-name">binary name</a> of the class
     * specified by the byte array {@code b}, otherwise a {@link
     * NoClassDefFoundError NoClassDefFoundError} will be thrown.
     *
     * <p> This method defines a package in this class loader corresponding to the
     * package of the {@code Class} (if such a package has not already been defined
     * in this class loader). The name of the defined package is derived from
     * the <a href="#binary-name">binary name</a> of the class specified by
     * the byte array {@code b}.
     * Other properties of the defined package are as specified by {@link Package}.
     *
     * @param  name
     *         The expected <a href="#binary-name">binary name</a> of the class, or
     *         {@code null} if not known
     *
     * @param  b
     *         The bytes that make up the class data. The bytes in positions
     *         {@code off} through {@code off+len-1} should have the format
     *         of a valid class file as defined by
     *         <cite>The Java&trade; Virtual Machine Specification</cite>.
     *
     * @param  off
     *         The start offset in {@code b} of the class data
     *
     * @param  len
     *         The length of the class data
     *
     * @param  protectionDomain
     *         The {@code ProtectionDomain} of the class
     *
     * @return  The {@code Class} object created from the data,
     *          and {@code ProtectionDomain}.
     *
     * @throws  ClassFormatError
     *          If the data did not contain a valid class
     *
     * @throws  NoClassDefFoundError
     *          If {@code name} is not {@code null} and not equal to the
     *          <a href="#binary-name">binary name</a> of the class specified by {@code b}
     *
     * @throws  IndexOutOfBoundsException
     *          If either {@code off} or {@code len} is negative, or if
     *          {@code off+len} is greater than {@code b.length}.
     *
     * @throws  SecurityException
     *          If an attempt is made to add this class to a package that
     *          contains classes that were signed by a different set of
     *          certificates than this class, or if {@code name} begins with
     *          "{@code java.}" and this class loader is not the platform
     *          class loader or its ancestor.
     *
     * @revised 9
     * @spec JPMS
     */
    protected final Class<?> defineClass(@Nullable String name, byte[] b, int off, int len,
                                         @Nullable ProtectionDomain protectionDomain)
        throws ClassFormatError
    {
        protectionDomain = preDefineClass(name, protectionDomain);
        String source = defineClassSourceLocation(protectionDomain);
        Class<?> c = defineClass1(this, name, b, off, len, protectionDomain, source);
        postDefineClass(c, protectionDomain);
        return c;
    }

    /**
     * Converts a {@link java.nio.ByteBuffer ByteBuffer} into an instance
     * of class {@code Class}, with the given {@code ProtectionDomain}.
     * If the given {@code ProtectionDomain} is {@code null}, then a default
     * protection domain will be assigned to the class as
     * specified in the documentation for {@link #defineClass(String, byte[],
     * int, int)}.  Before the class can be used it must be resolved.
     *
     * <p>The rules about the first class defined in a package determining the
     * set of certificates for the package, the restrictions on class names,
     * and the defined package of the class
     * are identical to those specified in the documentation for {@link
     * #defineClass(String, byte[], int, int, ProtectionDomain)}.
     *
     * <p> An invocation of this method of the form
     * <i>cl</i>{@code .defineClass(}<i>name</i>{@code ,}
     * <i>bBuffer</i>{@code ,} <i>pd</i>{@code )} yields exactly the same
     * result as the statements
     *
     *<p> <code>
     * ...<br>
     * byte[] temp = new byte[bBuffer.{@link
     * java.nio.ByteBuffer#remaining remaining}()];<br>
     *     bBuffer.{@link java.nio.ByteBuffer#get(byte[])
     * get}(temp);<br>
     *     return {@link #defineClass(String, byte[], int, int, ProtectionDomain)
     * cl.defineClass}(name, temp, 0,
     * temp.length, pd);<br>
     * </code></p>
     *
     * @param  name
     *         The expected <a href="#binary-name">binary name</a>. of the class, or
     *         {@code null} if not known
     *
     * @param  b
     *         The bytes that make up the class data. The bytes from positions
     *         {@code b.position()} through {@code b.position() + b.limit() -1
     *         } should have the format of a valid class file as defined by
     *         <cite>The Java&trade; Virtual Machine Specification</cite>.
     *
     * @param  protectionDomain
     *         The {@code ProtectionDomain} of the class, or {@code null}.
     *
     * @return  The {@code Class} object created from the data,
     *          and {@code ProtectionDomain}.
     *
     * @throws  ClassFormatError
     *          If the data did not contain a valid class.
     *
     * @throws  NoClassDefFoundError
     *          If {@code name} is not {@code null} and not equal to the
     *          <a href="#binary-name">binary name</a> of the class specified by {@code b}
     *
     * @throws  SecurityException
     *          If an attempt is made to add this class to a package that
     *          contains classes that were signed by a different set of
     *          certificates than this class, or if {@code name} begins with
     *          "{@code java.}".
     *
     * @see      #defineClass(String, byte[], int, int, ProtectionDomain)
     *
     * @since  1.5
     * @revised 9
     * @spec JPMS
     */
    protected final Class<?> defineClass(@Nullable String name, java.nio.ByteBuffer b,
                                         @Nullable ProtectionDomain protectionDomain)
        throws ClassFormatError
    {
        int len = b.remaining();

        // Use byte[] if not a direct ByteBuffer:
        if (!b.isDirect()) {
            if (b.hasArray()) {
                return defineClass(name, b.array(),
                                   b.position() + b.arrayOffset(), len,
                                   protectionDomain);
            } else {
                // no array, or read-only array
                byte[] tb = new byte[len];
                b.get(tb);  // get bytes out of byte buffer.
                return defineClass(name, tb, 0, len, protectionDomain);
            }
        }

        protectionDomain = preDefineClass(name, protectionDomain);
        String source = defineClassSourceLocation(protectionDomain);
        Class<?> c = defineClass2(this, name, b, b.position(), len, protectionDomain, source);
        postDefineClass(c, protectionDomain);
        return c;
    }

    static native Class<?> defineClass1(ClassLoader loader, String name, byte[] b, int off, int len,
                                        ProtectionDomain pd, String source);

    static native Class<?> defineClass2(ClassLoader loader, String name, java.nio.ByteBuffer b,
                                        int off, int len, ProtectionDomain pd,
                                        String source);

    // true if the name is null or has the potential to be a valid binary name
<<<<<<< HEAD
    private boolean checkName(String name) {
        if ((name == null) || (name.isEmpty()))
=======
    private boolean checkName(@Nullable String name) {
        if ((name == null) || (name.length() == 0))
>>>>>>> f0115a26
            return true;
        if ((name.indexOf('/') != -1) || (name.charAt(0) == '['))
            return false;
        return true;
    }

    private void checkCerts(String name, @Nullable CodeSource cs) {
        int i = name.lastIndexOf('.');
        String pname = (i == -1) ? "" : name.substring(0, i);

        Certificate[] certs = null;
        if (cs != null) {
            certs = cs.getCertificates();
        }
        Certificate[] pcerts = null;
        if (parallelLockMap == null) {
            synchronized (this) {
                pcerts = package2certs.get(pname);
                if (pcerts == null) {
                    package2certs.put(pname, (certs == null? nocerts:certs));
                }
            }
        } else {
            pcerts = ((ConcurrentHashMap<String, Certificate[]>)package2certs).
                putIfAbsent(pname, (certs == null? nocerts:certs));
        }
        if (pcerts != null && !compareCerts(pcerts, certs)) {
            throw new SecurityException("class \"" + name
                + "\"'s signer information does not match signer information"
                + " of other classes in the same package");
        }
    }

    /**
     * check to make sure the certs for the new class (certs) are the same as
     * the certs for the first class inserted in the package (pcerts)
     */
    private boolean compareCerts(Certificate[] pcerts,
                                 Certificate @Nullable [] certs)
    {
        // certs can be null, indicating no certs.
        if ((certs == null) || (certs.length == 0)) {
            return pcerts.length == 0;
        }

        // the length must be the same at this point
        if (certs.length != pcerts.length)
            return false;

        // go through and make sure all the certs in one array
        // are in the other and vice-versa.
        boolean match;
        for (Certificate cert : certs) {
            match = false;
            for (Certificate pcert : pcerts) {
                if (cert.equals(pcert)) {
                    match = true;
                    break;
                }
            }
            if (!match) return false;
        }

        // now do the same for pcerts
        for (Certificate pcert : pcerts) {
            match = false;
            for (Certificate cert : certs) {
                if (pcert.equals(cert)) {
                    match = true;
                    break;
                }
            }
            if (!match) return false;
        }

        return true;
    }

    /**
     * Links the specified class.  This (misleadingly named) method may be
     * used by a class loader to link a class.  If the class {@code c} has
     * already been linked, then this method simply returns. Otherwise, the
     * class is linked as described in the "Execution" chapter of
     * <cite>The Java&trade; Language Specification</cite>.
     *
     * @param  c
     *         The class to link
     *
     * @throws  NullPointerException
     *          If {@code c} is {@code null}.
     *
     * @see  #defineClass(String, byte[], int, int)
     */
    protected final void resolveClass(Class<?> c) {
        if (c == null) {
            throw new NullPointerException();
        }
    }

    /**
     * Finds a class with the specified <a href="#binary-name">binary name</a>,
     * loading it if necessary.
     *
     * <p> This method loads the class through the system class loader (see
     * {@link #getSystemClassLoader()}).  The {@code Class} object returned
     * might have more than one {@code ClassLoader} associated with it.
     * Subclasses of {@code ClassLoader} need not usually invoke this method,
     * because most class loaders need to override just {@link
     * #findClass(String)}.  </p>
     *
     * @param  name
     *         The <a href="#binary-name">binary name</a> of the class
     *
     * @return  The {@code Class} object for the specified {@code name}
     *
     * @throws  ClassNotFoundException
     *          If the class could not be found
     *
     * @see  #ClassLoader(ClassLoader)
     * @see  #getParent()
     */
    protected final Class<?> findSystemClass(String name)
        throws ClassNotFoundException
    {
        return getSystemClassLoader().loadClass(name);
    }

    /**
     * Returns a class loaded by the bootstrap class loader;
     * or return null if not found.
     */
    @Nullable Class<?> findBootstrapClassOrNull(String name) {
        if (!checkName(name)) return null;

        return findBootstrapClass(name);
    }

    // return null if not found
    private native @Nullable Class<?> findBootstrapClass(String name);

    /**
     * Returns the class with the given <a href="#binary-name">binary name</a> if this
     * loader has been recorded by the Java virtual machine as an initiating
     * loader of a class with that <a href="#binary-name">binary name</a>.  Otherwise
     * {@code null} is returned.
     *
     * @param  name
     *         The <a href="#binary-name">binary name</a> of the class
     *
     * @return  The {@code Class} object, or {@code null} if the class has
     *          not been loaded
     *
     * @since  1.1
     */
    protected final @Nullable Class<?> findLoadedClass(String name) {
        if (!checkName(name))
            return null;
        return findLoadedClass0(name);
    }

    private final native Class<?> findLoadedClass0(String name);

    /**
     * Sets the signers of a class.  This should be invoked after defining a
     * class.
     *
     * @param  c
     *         The {@code Class} object
     *
     * @param  signers
     *         The signers for the class
     *
     * @since  1.1
     */
    protected final void setSigners(Class<?> c, Object[] signers) {
        c.setSigners(signers);
    }


    // -- Resources --

    /**
     * Returns a URL to a resource in a module defined to this class loader.
     * Class loader implementations that support loading from modules
     * should override this method.
     *
     * @apiNote This method is the basis for the {@link
     * Class#getResource Class.getResource}, {@link Class#getResourceAsStream
     * Class.getResourceAsStream}, and {@link Module#getResourceAsStream
     * Module.getResourceAsStream} methods. It is not subject to the rules for
     * encapsulation specified by {@code Module.getResourceAsStream}.
     *
     * @implSpec The default implementation attempts to find the resource by
     * invoking {@link #findResource(String)} when the {@code moduleName} is
     * {@code null}. It otherwise returns {@code null}.
     *
     * @param  moduleName
     *         The module name; or {@code null} to find a resource in the
     *         {@linkplain #getUnnamedModule() unnamed module} for this
     *         class loader
     * @param  name
     *         The resource name
     *
     * @return A URL to the resource; {@code null} if the resource could not be
     *         found, a URL could not be constructed to locate the resource,
     *         access to the resource is denied by the security manager, or
     *         there isn't a module of the given name defined to the class
     *         loader.
     *
     * @throws IOException
     *         If I/O errors occur
     *
     * @see java.lang.module.ModuleReader#find(String)
     * @since 9
     * @spec JPMS
     */
    protected URL findResource(String moduleName, String name) throws IOException {
        if (moduleName == null) {
            return findResource(name);
        } else {
            return null;
        }
    }

    /**
     * Finds the resource with the given name.  A resource is some data
     * (images, audio, text, etc) that can be accessed by class code in a way
     * that is independent of the location of the code.
     *
     * <p> The name of a resource is a '{@code /}'-separated path name that
     * identifies the resource. </p>
     *
     * <p> Resources in named modules are subject to the encapsulation rules
     * specified by {@link Module#getResourceAsStream Module.getResourceAsStream}.
     * Additionally, and except for the special case where the resource has a
     * name ending with "{@code .class}", this method will only find resources in
     * packages of named modules when the package is {@link Module#isOpen(String)
     * opened} unconditionally (even if the caller of this method is in the
     * same module as the resource). </p>
     *
     * @implSpec The default implementation will first search the parent class
     * loader for the resource; if the parent is {@code null} the path of the
     * class loader built into the virtual machine is searched. If not found,
     * this method will invoke {@link #findResource(String)} to find the resource.
     *
     * @apiNote Where several modules are defined to the same class loader,
     * and where more than one module contains a resource with the given name,
     * then the ordering that modules are searched is not specified and may be
     * very unpredictable.
     * When overriding this method it is recommended that an implementation
     * ensures that any delegation is consistent with the {@link
     * #getResources(java.lang.String) getResources(String)} method.
     *
     * @param  name
     *         The resource name
     *
     * @return  {@code URL} object for reading the resource; {@code null} if
     *          the resource could not be found, a {@code URL} could not be
     *          constructed to locate the resource, the resource is in a package
     *          that is not opened unconditionally, or access to the resource is
     *          denied by the security manager.
     *
     * @throws  NullPointerException If {@code name} is {@code null}
     *
     * @since  1.1
     * @revised 9
     * @spec JPMS
     */
    public @Nullable URL getResource(String name) {
        Objects.requireNonNull(name);
        URL url;
        if (parent != null) {
            url = parent.getResource(name);
        } else {
            url = BootLoader.findResource(name);
        }
        if (url == null) {
            url = findResource(name);
        }
        return url;
    }

    /**
     * Finds all the resources with the given name. A resource is some data
     * (images, audio, text, etc) that can be accessed by class code in a way
     * that is independent of the location of the code.
     *
     * <p> The name of a resource is a {@code /}-separated path name that
     * identifies the resource. </p>
     *
     * <p> Resources in named modules are subject to the encapsulation rules
     * specified by {@link Module#getResourceAsStream Module.getResourceAsStream}.
     * Additionally, and except for the special case where the resource has a
     * name ending with "{@code .class}", this method will only find resources in
     * packages of named modules when the package is {@link Module#isOpen(String)
     * opened} unconditionally (even if the caller of this method is in the
     * same module as the resource). </p>
     *
     * @implSpec The default implementation will first search the parent class
     * loader for the resource; if the parent is {@code null} the path of the
     * class loader built into the virtual machine is searched. It then
     * invokes {@link #findResources(String)} to find the resources with the
     * name in this class loader. It returns an enumeration whose elements
     * are the URLs found by searching the parent class loader followed by
     * the elements found with {@code findResources}.
     *
     * @apiNote Where several modules are defined to the same class loader,
     * and where more than one module contains a resource with the given name,
     * then the ordering is not specified and may be very unpredictable.
     * When overriding this method it is recommended that an
     * implementation ensures that any delegation is consistent with the {@link
     * #getResource(java.lang.String) getResource(String)} method. This should
     * ensure that the first element returned by the Enumeration's
     * {@code nextElement} method is the same resource that the
     * {@code getResource(String)} method would return.
     *
     * @param  name
     *         The resource name
     *
     * @return  An enumeration of {@link java.net.URL URL} objects for the
     *          resource. If no resources could be found, the enumeration will
     *          be empty. Resources for which a {@code URL} cannot be
     *          constructed, are in a package that is not opened
     *          unconditionally, or access to the resource is denied by the
     *          security manager, are not returned in the enumeration.
     *
     * @throws  IOException
     *          If I/O errors occur
     * @throws  NullPointerException If {@code name} is {@code null}
     *
     * @since  1.2
     * @revised 9
     * @spec JPMS
     */
    public Enumeration<URL> getResources(String name) throws IOException {
        Objects.requireNonNull(name);
        @SuppressWarnings("unchecked")
        Enumeration<URL>[] tmp = (Enumeration<URL>[]) new Enumeration<?>[2];
        if (parent != null) {
            tmp[0] = parent.getResources(name);
        } else {
            tmp[0] = BootLoader.findResources(name);
        }
        tmp[1] = findResources(name);

        return new CompoundEnumeration<>(tmp);
    }

    /**
     * Returns a stream whose elements are the URLs of all the resources with
     * the given name. A resource is some data (images, audio, text, etc) that
     * can be accessed by class code in a way that is independent of the
     * location of the code.
     *
     * <p> The name of a resource is a {@code /}-separated path name that
     * identifies the resource.
     *
     * <p> The resources will be located when the returned stream is evaluated.
     * If the evaluation results in an {@code IOException} then the I/O
     * exception is wrapped in an {@link UncheckedIOException} that is then
     * thrown.
     *
     * <p> Resources in named modules are subject to the encapsulation rules
     * specified by {@link Module#getResourceAsStream Module.getResourceAsStream}.
     * Additionally, and except for the special case where the resource has a
     * name ending with "{@code .class}", this method will only find resources in
     * packages of named modules when the package is {@link Module#isOpen(String)
     * opened} unconditionally (even if the caller of this method is in the
     * same module as the resource). </p>
     *
     * @implSpec The default implementation invokes {@link #getResources(String)
     * getResources} to find all the resources with the given name and returns
     * a stream with the elements in the enumeration as the source.
     *
     * @apiNote When overriding this method it is recommended that an
     * implementation ensures that any delegation is consistent with the {@link
     * #getResource(java.lang.String) getResource(String)} method. This should
     * ensure that the first element returned by the stream is the same
     * resource that the {@code getResource(String)} method would return.
     *
     * @param  name
     *         The resource name
     *
     * @return  A stream of resource {@link java.net.URL URL} objects. If no
     *          resources could  be found, the stream will be empty. Resources
     *          for which a {@code URL} cannot be constructed, are in a package
     *          that is not opened unconditionally, or access to the resource
     *          is denied by the security manager, will not be in the stream.
     *
     * @throws  NullPointerException If {@code name} is {@code null}
     *
     * @since  9
     */
    public Stream<URL> resources(String name) {
        Objects.requireNonNull(name);
        int characteristics = Spliterator.NONNULL | Spliterator.IMMUTABLE;
        Supplier<Spliterator<URL>> si = () -> {
            try {
                return Spliterators.spliteratorUnknownSize(
                    getResources(name).asIterator(), characteristics);
            } catch (IOException e) {
                throw new UncheckedIOException(e);
            }
        };
        return StreamSupport.stream(si, characteristics, false);
    }

    /**
     * Finds the resource with the given name. Class loader implementations
     * should override this method.
     *
     * <p> For resources in named modules then the method must implement the
     * rules for encapsulation specified in the {@code Module} {@link
     * Module#getResourceAsStream getResourceAsStream} method. Additionally,
     * it must not find non-"{@code .class}" resources in packages of named
     * modules unless the package is {@link Module#isOpen(String) opened}
     * unconditionally. </p>
     *
     * @implSpec The default implementation returns {@code null}.
     *
     * @param  name
     *         The resource name
     *
     * @return  {@code URL} object for reading the resource; {@code null} if
     *          the resource could not be found, a {@code URL} could not be
     *          constructed to locate the resource, the resource is in a package
     *          that is not opened unconditionally, or access to the resource is
     *          denied by the security manager.
     *
     * @since  1.2
     * @revised 9
     * @spec JPMS
     */
    protected @Nullable URL findResource(String name) {
        return null;
    }

    /**
     * Returns an enumeration of {@link java.net.URL URL} objects
     * representing all the resources with the given name. Class loader
     * implementations should override this method.
     *
     * <p> For resources in named modules then the method must implement the
     * rules for encapsulation specified in the {@code Module} {@link
     * Module#getResourceAsStream getResourceAsStream} method. Additionally,
     * it must not find non-"{@code .class}" resources in packages of named
     * modules unless the package is {@link Module#isOpen(String) opened}
     * unconditionally. </p>
     *
     * @implSpec The default implementation returns an enumeration that
     * contains no elements.
     *
     * @param  name
     *         The resource name
     *
     * @return  An enumeration of {@link java.net.URL URL} objects for
     *          the resource. If no resources could  be found, the enumeration
     *          will be empty. Resources for which a {@code URL} cannot be
     *          constructed, are in a package that is not opened unconditionally,
     *          or access to the resource is denied by the security manager,
     *          are not returned in the enumeration.
     *
     * @throws  IOException
     *          If I/O errors occur
     *
     * @since  1.2
     * @revised 9
     * @spec JPMS
     */
    protected Enumeration<URL> findResources(String name) throws IOException {
        return Collections.emptyEnumeration();
    }

    /**
     * Registers the caller as
     * {@linkplain #isRegisteredAsParallelCapable() parallel capable}.
     * The registration succeeds if and only if all of the following
     * conditions are met:
     * <ol>
     * <li> no instance of the caller has been created</li>
     * <li> all of the super classes (except class Object) of the caller are
     * registered as parallel capable</li>
     * </ol>
     * <p>Note that once a class loader is registered as parallel capable, there
     * is no way to change it back.</p>
     *
     * @return  {@code true} if the caller is successfully registered as
     *          parallel capable and {@code false} if otherwise.
     *
     * @see #isRegisteredAsParallelCapable()
     *
     * @since   1.7
     */
    @CallerSensitive
    protected static boolean registerAsParallelCapable() {
        Class<? extends ClassLoader> callerClass =
            Reflection.getCallerClass().asSubclass(ClassLoader.class);
        return ParallelLoaders.register(callerClass);
    }

    /**
     * Returns {@code true} if this class loader is registered as
     * {@linkplain #registerAsParallelCapable parallel capable}, otherwise
     * {@code false}.
     *
     * @return  {@code true} if this class loader is parallel capable,
     *          otherwise {@code false}.
     *
     * @see #registerAsParallelCapable()
     *
     * @since   9
     */
    public final boolean isRegisteredAsParallelCapable() {
        return ParallelLoaders.isRegistered(this.getClass());
    }

    /**
     * Find a resource of the specified name from the search path used to load
     * classes.  This method locates the resource through the system class
     * loader (see {@link #getSystemClassLoader()}).
     *
     * <p> Resources in named modules are subject to the encapsulation rules
     * specified by {@link Module#getResourceAsStream Module.getResourceAsStream}.
     * Additionally, and except for the special case where the resource has a
     * name ending with "{@code .class}", this method will only find resources in
     * packages of named modules when the package is {@link Module#isOpen(String)
     * opened} unconditionally. </p>
     *
     * @param  name
     *         The resource name
     *
     * @return  A {@link java.net.URL URL} to the resource; {@code
     *          null} if the resource could not be found, a URL could not be
     *          constructed to locate the resource, the resource is in a package
     *          that is not opened unconditionally or access to the resource is
     *          denied by the security manager.
     *
     * @since  1.1
     * @revised 9
     * @spec JPMS
     */
    public static @Nullable URL getSystemResource(String name) {
        return getSystemClassLoader().getResource(name);
    }

    /**
     * Finds all resources of the specified name from the search path used to
     * load classes.  The resources thus found are returned as an
     * {@link java.util.Enumeration Enumeration} of {@link
     * java.net.URL URL} objects.
     *
     * <p> The search order is described in the documentation for {@link
     * #getSystemResource(String)}.  </p>
     *
     * <p> Resources in named modules are subject to the encapsulation rules
     * specified by {@link Module#getResourceAsStream Module.getResourceAsStream}.
     * Additionally, and except for the special case where the resource has a
     * name ending with "{@code .class}", this method will only find resources in
     * packages of named modules when the package is {@link Module#isOpen(String)
     * opened} unconditionally. </p>
     *
     * @param  name
     *         The resource name
     *
     * @return  An enumeration of {@link java.net.URL URL} objects for
     *          the resource. If no resources could  be found, the enumeration
     *          will be empty. Resources for which a {@code URL} cannot be
     *          constructed, are in a package that is not opened unconditionally,
     *          or access to the resource is denied by the security manager,
     *          are not returned in the enumeration.
     *
     * @throws  IOException
     *          If I/O errors occur
     *
     * @since  1.2
     * @revised 9
     * @spec JPMS
     */
    public static Enumeration<URL> getSystemResources(String name)
        throws IOException
    {
        return getSystemClassLoader().getResources(name);
    }

    /**
     * Returns an input stream for reading the specified resource.
     *
     * <p> The search order is described in the documentation for {@link
     * #getResource(String)}.  </p>
     *
     * <p> Resources in named modules are subject to the encapsulation rules
     * specified by {@link Module#getResourceAsStream Module.getResourceAsStream}.
     * Additionally, and except for the special case where the resource has a
     * name ending with "{@code .class}", this method will only find resources in
     * packages of named modules when the package is {@link Module#isOpen(String)
     * opened} unconditionally. </p>
     *
     * @param  name
     *         The resource name
     *
     * @return  An input stream for reading the resource; {@code null} if the
     *          resource could not be found, the resource is in a package that
     *          is not opened unconditionally, or access to the resource is
     *          denied by the security manager.
     *
     * @throws  NullPointerException If {@code name} is {@code null}
     *
     * @since  1.1
     * @revised 9
     * @spec JPMS
     */
    public @Nullable InputStream getResourceAsStream(String name) {
        Objects.requireNonNull(name);
        URL url = getResource(name);
        try {
            return url != null ? url.openStream() : null;
        } catch (IOException e) {
            return null;
        }
    }

    /**
     * Open for reading, a resource of the specified name from the search path
     * used to load classes.  This method locates the resource through the
     * system class loader (see {@link #getSystemClassLoader()}).
     *
     * <p> Resources in named modules are subject to the encapsulation rules
     * specified by {@link Module#getResourceAsStream Module.getResourceAsStream}.
     * Additionally, and except for the special case where the resource has a
     * name ending with "{@code .class}", this method will only find resources in
     * packages of named modules when the package is {@link Module#isOpen(String)
     * opened} unconditionally. </p>
     *
     * @param  name
     *         The resource name
     *
     * @return  An input stream for reading the resource; {@code null} if the
     *          resource could not be found, the resource is in a package that
     *          is not opened unconditionally, or access to the resource is
     *          denied by the security manager.
     *
     * @since  1.1
     * @revised 9
     * @spec JPMS
     */
    public static @Nullable InputStream getSystemResourceAsStream(String name) {
        URL url = getSystemResource(name);
        try {
            return url != null ? url.openStream() : null;
        } catch (IOException e) {
            return null;
        }
    }


    // -- Hierarchy --

    /**
     * Returns the parent class loader for delegation. Some implementations may
     * use {@code null} to represent the bootstrap class loader. This method
     * will return {@code null} in such implementations if this class loader's
     * parent is the bootstrap class loader.
     *
     * @return  The parent {@code ClassLoader}
     *
     * @throws  SecurityException
     *          If a security manager is present, and the caller's class loader
     *          is not {@code null} and is not an ancestor of this class loader,
     *          and the caller does not have the
     *          {@link RuntimePermission}{@code ("getClassLoader")}
     *
     * @since  1.2
     */
    @CallerSensitive
    public final @Nullable ClassLoader getParent() {
        if (parent == null)
            return null;
        SecurityManager sm = System.getSecurityManager();
        if (sm != null) {
            // Check access to the parent class loader
            // If the caller's class loader is same as this class loader,
            // permission check is performed.
            checkClassLoaderPermission(parent, Reflection.getCallerClass());
        }
        return parent;
    }

    /**
     * Returns the unnamed {@code Module} for this class loader.
     *
     * @return The unnamed Module for this class loader
     *
     * @see Module#isNamed()
     * @since 9
     * @spec JPMS
     */
    public final Module getUnnamedModule() {
        return unnamedModule;
    }

    /**
     * Returns the platform class loader.  All
     * <a href="#builtinLoaders">platform classes</a> are visible to
     * the platform class loader.
     *
     * @implNote The name of the builtin platform class loader is
     * {@code "platform"}.
     *
     * @return  The platform {@code ClassLoader}.
     *
     * @throws  SecurityException
     *          If a security manager is present, and the caller's class loader is
     *          not {@code null}, and the caller's class loader is not the same
     *          as or an ancestor of the platform class loader,
     *          and the caller does not have the
     *          {@link RuntimePermission}{@code ("getClassLoader")}
     *
     * @since 9
     * @spec JPMS
     */
    @CallerSensitive
    public static ClassLoader getPlatformClassLoader() {
        SecurityManager sm = System.getSecurityManager();
        ClassLoader loader = getBuiltinPlatformClassLoader();
        if (sm != null) {
            checkClassLoaderPermission(loader, Reflection.getCallerClass());
        }
        return loader;
    }

    /**
     * Returns the system class loader.  This is the default
     * delegation parent for new {@code ClassLoader} instances, and is
     * typically the class loader used to start the application.
     *
     * <p> This method is first invoked early in the runtime's startup
     * sequence, at which point it creates the system class loader. This
     * class loader will be the context class loader for the main application
     * thread (for example, the thread that invokes the {@code main} method of
     * the main class).
     *
     * <p> The default system class loader is an implementation-dependent
     * instance of this class.
     *
     * <p> If the system property "{@code java.system.class.loader}" is defined
     * when this method is first invoked then the value of that property is
     * taken to be the name of a class that will be returned as the system
     * class loader.  The class is loaded using the default system class loader
     * and must define a public constructor that takes a single parameter of
     * type {@code ClassLoader} which is used as the delegation parent.  An
     * instance is then created using this constructor with the default system
     * class loader as the parameter.  The resulting class loader is defined
     * to be the system class loader. During construction, the class loader
     * should take great care to avoid calling {@code getSystemClassLoader()}.
     * If circular initialization of the system class loader is detected then
     * an {@code IllegalStateException} is thrown.
     *
     * @implNote The system property to override the system class loader is not
     * examined until the VM is almost fully initialized. Code that executes
     * this method during startup should take care not to cache the return
     * value until the system is fully initialized.
     *
     * <p> The name of the built-in system class loader is {@code "app"}.
     * The system property "{@code java.class.path}" is read during early
     * initialization of the VM to determine the class path.
     * An empty value of "{@code java.class.path}" property is interpreted
     * differently depending on whether the initial module (the module
     * containing the main class) is named or unnamed:
     * If named, the built-in system class loader will have no class path and
     * will search for classes and resources using the application module path;
     * otherwise, if unnamed, it will set the class path to the current
     * working directory.
     *
     * @return  The system {@code ClassLoader}
     *
     * @throws  SecurityException
     *          If a security manager is present, and the caller's class loader
     *          is not {@code null} and is not the same as or an ancestor of the
     *          system class loader, and the caller does not have the
     *          {@link RuntimePermission}{@code ("getClassLoader")}
     *
     * @throws  IllegalStateException
     *          If invoked recursively during the construction of the class
     *          loader specified by the "{@code java.system.class.loader}"
     *          property.
     *
     * @throws  Error
     *          If the system property "{@code java.system.class.loader}"
     *          is defined but the named class could not be loaded, the
     *          provider class does not define the required constructor, or an
     *          exception is thrown by that constructor when it is invoked. The
     *          underlying cause of the error can be retrieved via the
     *          {@link Throwable#getCause()} method.
     *
     * @revised  1.4
     * @revised 9
     * @spec JPMS
     */
    @CallerSensitive
    public static ClassLoader getSystemClassLoader() {
        switch (VM.initLevel()) {
            case 0:
            case 1:
            case 2:
                // the system class loader is the built-in app class loader during startup
                return getBuiltinAppClassLoader();
            case 3:
                String msg = "getSystemClassLoader cannot be called during the system class loader instantiation";
                throw new IllegalStateException(msg);
            default:
                // system fully initialized
                assert VM.isBooted() && scl != null;
                SecurityManager sm = System.getSecurityManager();
                if (sm != null) {
                    checkClassLoaderPermission(scl, Reflection.getCallerClass());
                }
                return scl;
        }
    }

    static ClassLoader getBuiltinPlatformClassLoader() {
        return ClassLoaders.platformClassLoader();
    }

    static ClassLoader getBuiltinAppClassLoader() {
        return ClassLoaders.appClassLoader();
    }

    /*
     * Initialize the system class loader that may be a custom class on the
     * application class path or application module path.
     *
     * @see java.lang.System#initPhase3
     */
    static synchronized ClassLoader initSystemClassLoader() {
        if (VM.initLevel() != 3) {
            throw new InternalError("system class loader cannot be set at initLevel " +
                                    VM.initLevel());
        }

        // detect recursive initialization
        if (scl != null) {
            throw new IllegalStateException("recursive invocation");
        }

        ClassLoader builtinLoader = getBuiltinAppClassLoader();

        // All are privileged frames.  No need to call doPrivileged.
        String cn = System.getProperty("java.system.class.loader");
        if (cn != null) {
            try {
                // custom class loader is only supported to be loaded from unnamed module
                Constructor<?> ctor = Class.forName(cn, false, builtinLoader)
                                           .getDeclaredConstructor(ClassLoader.class);
                scl = (ClassLoader) ctor.newInstance(builtinLoader);
            } catch (Exception e) {
                Throwable cause = e;
                if (e instanceof InvocationTargetException) {
                    cause = e.getCause();
                    if (cause instanceof Error) {
                        throw (Error) cause;
                    }
                }
                if (cause instanceof RuntimeException) {
                    throw (RuntimeException) cause;
                }
                throw new Error(cause.getMessage(), cause);
            }
        } else {
            scl = builtinLoader;
        }
        return scl;
    }

    // Returns true if the specified class loader can be found in this class
    // loader's delegation chain.
    boolean isAncestor(ClassLoader cl) {
        ClassLoader acl = this;
        do {
            acl = acl.parent;
            if (cl == acl) {
                return true;
            }
        } while (acl != null);
        return false;
    }

    // Tests if class loader access requires "getClassLoader" permission
    // check.  A class loader 'from' can access class loader 'to' if
    // class loader 'from' is same as class loader 'to' or an ancestor
    // of 'to'.  The class loader in a system domain can access
    // any class loader.
    private static boolean needsClassLoaderPermissionCheck(@Nullable ClassLoader from,
                                                           ClassLoader to)
    {
        if (from == to)
            return false;

        if (from == null)
            return false;

        return !to.isAncestor(from);
    }

    // Returns the class's class loader, or null if none.
    static @Nullable ClassLoader getClassLoader(Class<?> caller) {
        // This can be null if the VM is requesting it
        if (caller == null) {
            return null;
        }
        // Circumvent security check since this is package-private
        return caller.getClassLoader0();
    }

    /*
     * Checks RuntimePermission("getClassLoader") permission
     * if caller's class loader is not null and caller's class loader
     * is not the same as or an ancestor of the given cl argument.
     */
    static void checkClassLoaderPermission(ClassLoader cl, Class<?> caller) {
        SecurityManager sm = System.getSecurityManager();
        if (sm != null) {
            // caller can be null if the VM is requesting it
            ClassLoader ccl = getClassLoader(caller);
            if (needsClassLoaderPermissionCheck(ccl, cl)) {
                sm.checkPermission(SecurityConstants.GET_CLASSLOADER_PERMISSION);
            }
        }
    }

    // The system class loader
    // @GuardedBy("ClassLoader.class")
    private static volatile @Nullable ClassLoader scl;

    // -- Package --

    /**
     * Define a Package of the given Class object.
     *
     * If the given class represents an array type, a primitive type or void,
     * this method returns {@code null}.
     *
     * This method does not throw IllegalArgumentException.
     */
    Package definePackage(Class<?> c) {
        if (c.isPrimitive() || c.isArray()) {
            return null;
        }

        return definePackage(c.getPackageName(), c.getModule());
    }

    /**
     * Defines a Package of the given name and module
     *
     * This method does not throw IllegalArgumentException.
     *
     * @param name package name
     * @param m    module
     */
    Package definePackage(String name, Module m) {
        if (name.isEmpty() && m.isNamed()) {
            throw new InternalError("unnamed package in  " + m);
        }

        // check if Package object is already defined
        NamedPackage pkg = packages.get(name);
        if (pkg instanceof Package)
            return (Package)pkg;

        return (Package)packages.compute(name, (n, p) -> toPackage(n, p, m));
    }

    /*
     * Returns a Package object for the named package
     */
    private Package toPackage(String name, NamedPackage p, Module m) {
        // define Package object if the named package is not yet defined
        if (p == null)
            return NamedPackage.toPackage(name, m);

        // otherwise, replace the NamedPackage object with Package object
        if (p instanceof Package)
            return (Package)p;

        return NamedPackage.toPackage(p.packageName(), p.module());
    }

    /**
     * Defines a package by <a href="#binary-name">name</a> in this {@code ClassLoader}.
     * <p>
     * <a href="#binary-name">Package names</a> must be unique within a class loader and
     * cannot be redefined or changed once created.
     * <p>
     * If a class loader wishes to define a package with specific properties,
     * such as version information, then the class loader should call this
     * {@code definePackage} method before calling {@code defineClass}.
     * Otherwise, the
     * {@link #defineClass(String, byte[], int, int, ProtectionDomain) defineClass}
     * method will define a package in this class loader corresponding to the package
     * of the newly defined class; the properties of this defined package are
     * specified by {@link Package}.
     *
     * @apiNote
     * A class loader that wishes to define a package for classes in a JAR
     * typically uses the specification and implementation titles, versions, and
     * vendors from the JAR's manifest. If the package is specified as
     * {@linkplain java.util.jar.Attributes.Name#SEALED sealed} in the JAR's manifest,
     * the {@code URL} of the JAR file is typically used as the {@code sealBase}.
     * If classes of package {@code 'p'} defined by this class loader
     * are loaded from multiple JARs, the {@code Package} object may contain
     * different information depending on the first class of package {@code 'p'}
     * defined and which JAR's manifest is read first to explicitly define
     * package {@code 'p'}.
     *
     * <p> It is strongly recommended that a class loader does not call this
     * method to explicitly define packages in <em>named modules</em>; instead,
     * the package will be automatically defined when a class is {@linkplain
     * #defineClass(String, byte[], int, int, ProtectionDomain) being defined}.
     * If it is desirable to define {@code Package} explicitly, it should ensure
     * that all packages in a named module are defined with the properties
     * specified by {@link Package}.  Otherwise, some {@code Package} objects
     * in a named module may be for example sealed with different seal base.
     *
     * @param  name
     *         The <a href="#binary-name">package name</a>
     *
     * @param  specTitle
     *         The specification title
     *
     * @param  specVersion
     *         The specification version
     *
     * @param  specVendor
     *         The specification vendor
     *
     * @param  implTitle
     *         The implementation title
     *
     * @param  implVersion
     *         The implementation version
     *
     * @param  implVendor
     *         The implementation vendor
     *
     * @param  sealBase
     *         If not {@code null}, then this package is sealed with
     *         respect to the given code source {@link java.net.URL URL}
     *         object.  Otherwise, the package is not sealed.
     *
     * @return  The newly defined {@code Package} object
     *
     * @throws  NullPointerException
     *          if {@code name} is {@code null}.
     *
     * @throws  IllegalArgumentException
     *          if a package of the given {@code name} is already
     *          defined by this class loader
     *
     *
     * @since  1.2
     * @revised 9
     * @spec JPMS
     *
     * @jvms 5.3 Run-time package
     * @see <a href="{@docRoot}/../specs/jar/jar.html#package-sealing">
     *      The JAR File Specification: Package Sealing</a>
     */
    protected Package definePackage(String name, @Nullable String specTitle,
                                    @Nullable String specVersion, @Nullable String specVendor,
                                    @Nullable String implTitle, @Nullable String implVersion,
                                    @Nullable String implVendor, @Nullable URL sealBase)
    {
        Objects.requireNonNull(name);

        // definePackage is not final and may be overridden by custom class loader
        Package p = new Package(name, specTitle, specVersion, specVendor,
                                implTitle, implVersion, implVendor,
                                sealBase, this);

        if (packages.putIfAbsent(name, p) != null)
            throw new IllegalArgumentException(name);

        return p;
    }

    /**
     * Returns a {@code Package} of the given <a href="#binary-name">name</a> that
     * has been defined by this class loader.
     *
     * @param  name The <a href="#binary-name">package name</a>
     *
     * @return The {@code Package} of the given name that has been defined
     *         by this class loader, or {@code null} if not found
     *
     * @throws  NullPointerException
     *          if {@code name} is {@code null}.
     *
     * @jvms 5.3 Run-time package
     *
     * @since  9
     * @spec JPMS
     */
    public final Package getDefinedPackage(String name) {
        Objects.requireNonNull(name, "name cannot be null");

        NamedPackage p = packages.get(name);
        if (p == null)
            return null;

        return definePackage(name, p.module());
    }

    /**
     * Returns all of the {@code Package}s that have been defined by
     * this class loader.  The returned array has no duplicated {@code Package}s
     * of the same name.
     *
     * @apiNote This method returns an array rather than a {@code Set} or {@code Stream}
     *          for consistency with the existing {@link #getPackages} method.
     *
     * @return The array of {@code Package} objects that have been defined by
     *         this class loader; or an zero length array if no package has been
     *         defined by this class loader.
     *
     * @jvms 5.3 Run-time package
     *
     * @since  9
     * @spec JPMS
     */
    public final Package[] getDefinedPackages() {
        return packages().toArray(Package[]::new);
    }

    /**
     * Finds a package by <a href="#binary-name">name</a> in this class loader and its ancestors.
     * <p>
     * If this class loader defines a {@code Package} of the given name,
     * the {@code Package} is returned. Otherwise, the ancestors of
     * this class loader are searched recursively (parent by parent)
     * for a {@code Package} of the given name.
     *
     * @apiNote The {@link #getPlatformClassLoader() platform class loader}
     * may delegate to the application class loader but the application class
     * loader is not its ancestor.  When invoked on the platform class loader,
     * this method  will not find packages defined to the application
     * class loader.
     *
     * @param  name
     *         The <a href="#binary-name">package name</a>
     *
     * @return The {@code Package} of the given name that has been defined by
     *         this class loader or its ancestors, or {@code null} if not found.
     *
     * @throws  NullPointerException
     *          if {@code name} is {@code null}.
     *
     * @deprecated
     * If multiple class loaders delegate to each other and define classes
     * with the same package name, and one such loader relies on the lookup
     * behavior of {@code getPackage} to return a {@code Package} from
     * a parent loader, then the properties exposed by the {@code Package}
     * may not be as expected in the rest of the program.
     * For example, the {@code Package} will only expose annotations from the
     * {@code package-info.class} file defined by the parent loader, even if
     * annotations exist in a {@code package-info.class} file defined by
     * a child loader.  A more robust approach is to use the
     * {@link ClassLoader#getDefinedPackage} method which returns
     * a {@code Package} for the specified class loader.
     *
     * @see ClassLoader#getDefinedPackage(String)
     *
     * @since  1.2
     * @revised 9
     * @spec JPMS
     */
    @Deprecated(since="9")
    protected @Nullable Package getPackage(String name) {
        Package pkg = getDefinedPackage(name);
        if (pkg == null) {
            if (parent != null) {
                pkg = parent.getPackage(name);
            } else {
                pkg = BootLoader.getDefinedPackage(name);
            }
        }
        return pkg;
    }

    /**
     * Returns all of the {@code Package}s that have been defined by
     * this class loader and its ancestors.  The returned array may contain
     * more than one {@code Package} object of the same package name, each
     * defined by a different class loader in the class loader hierarchy.
     *
     * @apiNote The {@link #getPlatformClassLoader() platform class loader}
     * may delegate to the application class loader. In other words,
     * packages in modules defined to the application class loader may be
     * visible to the platform class loader.  On the other hand,
     * the application class loader is not its ancestor and hence
     * when invoked on the platform class loader, this method will not
     * return any packages defined to the application class loader.
     *
     * @return  The array of {@code Package} objects that have been defined by
     *          this class loader and its ancestors
     *
     * @see ClassLoader#getDefinedPackages()
     *
     * @since  1.2
     * @revised 9
     * @spec JPMS
     */
    @SuppressWarnings({"nullness:return.type.incompatible"})
    protected Package[] getPackages() {
        Stream<Package> pkgs = packages();
        ClassLoader ld = parent;
        while (ld != null) {
            pkgs = Stream.concat(ld.packages(), pkgs);
            ld = ld.parent;
        }
        return Stream.concat(BootLoader.packages(), pkgs)
                     .toArray(Package[]::new);
    }



    // package-private

    /**
     * Returns a stream of Packages defined in this class loader
     */
    Stream<Package> packages() {
        return packages.values().stream()
                       .map(p -> definePackage(p.packageName(), p.module()));
    }

    // -- Native library access --

    /**
     * Returns the absolute path name of a native library.  The VM invokes this
     * method to locate the native libraries that belong to classes loaded with
     * this class loader. If this method returns {@code null}, the VM
     * searches the library along the path specified as the
     * "{@code java.library.path}" property.
     *
     * @param  libname
     *         The library name
     *
     * @return  The absolute path of the native library
     *
     * @see  System#loadLibrary(String)
     * @see  System#mapLibraryName(String)
     *
     * @since  1.2
     */
    protected @Nullable String findLibrary(String libname) {
        return null;
    }

    /**
     * The inner class NativeLibrary denotes a loaded native library instance.
     * Every classloader contains a vector of loaded native libraries in the
     * private field {@code nativeLibraries}.  The native libraries loaded
     * into the system are entered into the {@code systemNativeLibraries}
     * vector.
     *
     * <p> Every native library requires a particular version of JNI. This is
     * denoted by the private {@code jniVersion} field.  This field is set by
     * the VM when it loads the library, and used by the VM to pass the correct
     * version of JNI to the native methods.  </p>
     *
     * @see      ClassLoader
     * @since    1.2
     */
    static class NativeLibrary {
        // the class from which the library is loaded, also indicates
        // the loader this native library belongs.
        final Class<?> fromClass;
        // the canonicalized name of the native library.
        // or static library name
        final String name;
        // Indicates if the native library is linked into the VM
        final boolean isBuiltin;

        // opaque handle to native library, used in native code.
        long handle;
        // the version of JNI environment the native library requires.
        int jniVersion;

        native boolean load0(String name, boolean isBuiltin);

        native long findEntry(String name);

        NativeLibrary(Class<?> fromClass, String name, boolean isBuiltin) {
            this.name = name;
            this.fromClass = fromClass;
            this.isBuiltin = isBuiltin;
        }

        /*
         * Loads the native library and registers for cleanup when its
         * associated class loader is unloaded
         */
        boolean load() {
            if (handle != 0) {
                throw new InternalError("Native library " + name + " has been loaded");
            }

            if (!load0(name, isBuiltin)) return false;

            // register the class loader for cleanup when unloaded
            // built class loaders are never unloaded
            ClassLoader loader = fromClass.getClassLoader();
            if (loader != null &&
                loader != getBuiltinPlatformClassLoader() &&
                loader != getBuiltinAppClassLoader()) {
                CleanerFactory.cleaner().register(loader,
                        new Unloader(name, handle, isBuiltin));
            }
            return true;
        }

        static boolean loadLibrary(Class<?> fromClass, String name, boolean isBuiltin) {
            ClassLoader loader =
                fromClass == null ? null : fromClass.getClassLoader();

            synchronized (loadedLibraryNames) {
                Map<String, NativeLibrary> libs =
                    loader != null ? loader.nativeLibraries() : systemNativeLibraries();
                if (libs.containsKey(name)) {
                    return true;
                }

                if (loadedLibraryNames.contains(name)) {
                    throw new UnsatisfiedLinkError("Native Library " + name +
                        " already loaded in another classloader");
                }

                /*
                 * When a library is being loaded, JNI_OnLoad function can cause
                 * another loadLibrary invocation that should succeed.
                 *
                 * We use a static stack to hold the list of libraries we are
                 * loading because this can happen only when called by the
                 * same thread because Runtime.load and Runtime.loadLibrary
                 * are synchronous.
                 *
                 * If there is a pending load operation for the library, we
                 * immediately return success; otherwise, we raise
                 * UnsatisfiedLinkError.
                 */
                for (NativeLibrary lib : nativeLibraryContext) {
                    if (name.equals(lib.name)) {
                        if (loader == lib.fromClass.getClassLoader()) {
                            return true;
                        } else {
                            throw new UnsatisfiedLinkError("Native Library " +
                                name + " is being loaded in another classloader");
                        }
                    }
                }
                NativeLibrary lib = new NativeLibrary(fromClass, name, isBuiltin);
                // load the native library
                nativeLibraryContext.push(lib);
                try {
                    if (!lib.load()) return false;
                } finally {
                    nativeLibraryContext.pop();
                }
                // register the loaded native library
                loadedLibraryNames.add(name);
                libs.put(name, lib);
            }
            return true;
        }

        // Invoked in the VM to determine the context class in JNI_OnLoad
        // and JNI_OnUnload
        static Class<?> getFromClass() {
            return nativeLibraryContext.peek().fromClass;
        }

        // native libraries being loaded
        static Deque<NativeLibrary> nativeLibraryContext = new ArrayDeque<>(8);

        /*
         * The run() method will be invoked when this class loader becomes
         * phantom reachable to unload the native library.
         */
        static class Unloader implements Runnable {
            // This represents the context when a native library is unloaded
            // and getFromClass() will return null,
            static final NativeLibrary UNLOADER =
                new NativeLibrary(null, "dummy", false);
            final String name;
            final long handle;
            final boolean isBuiltin;

            Unloader(String name, long handle, boolean isBuiltin) {
                if (handle == 0) {
                    throw new IllegalArgumentException(
                        "Invalid handle for native library " + name);
                }

                this.name = name;
                this.handle = handle;
                this.isBuiltin = isBuiltin;
            }

            @Override
            public void run() {
                synchronized (loadedLibraryNames) {
                    /* remove the native library name */
                    loadedLibraryNames.remove(name);
                    nativeLibraryContext.push(UNLOADER);
                    try {
                        unload(name, isBuiltin, handle);
                    } finally {
                        nativeLibraryContext.pop();
                    }

                }
            }
        }

        // JNI FindClass expects the caller class if invoked from JNI_OnLoad
        // and JNI_OnUnload is NativeLibrary class
        static native void unload(String name, boolean isBuiltin, long handle);
    }

    // The paths searched for libraries
    private static String usr_paths @Nullable [];
    private static String sys_paths @Nullable [];

    private static String[] initializePath(String propName) {
        String ldPath = System.getProperty(propName, "");
        int ldLen = ldPath.length();
        char ps = File.pathSeparatorChar;
        int psCount = 0;

        if (ClassLoaderHelper.allowsQuotedPathElements &&
            ldPath.indexOf('\"') >= 0) {
            // First, remove quotes put around quoted parts of paths.
            // Second, use a quotation mark as a new path separator.
            // This will preserve any quoted old path separators.
            char[] buf = new char[ldLen];
            int bufLen = 0;
            for (int i = 0; i < ldLen; ++i) {
                char ch = ldPath.charAt(i);
                if (ch == '\"') {
                    while (++i < ldLen &&
                        (ch = ldPath.charAt(i)) != '\"') {
                        buf[bufLen++] = ch;
                    }
                } else {
                    if (ch == ps) {
                        psCount++;
                        ch = '\"';
                    }
                    buf[bufLen++] = ch;
                }
            }
            ldPath = new String(buf, 0, bufLen);
            ldLen = bufLen;
            ps = '\"';
        } else {
            for (int i = ldPath.indexOf(ps); i >= 0;
                 i = ldPath.indexOf(ps, i + 1)) {
                psCount++;
            }
        }

        String[] paths = new String[psCount + 1];
        int pathStart = 0;
        for (int j = 0; j < psCount; ++j) {
            int pathEnd = ldPath.indexOf(ps, pathStart);
            paths[j] = (pathStart < pathEnd) ?
                ldPath.substring(pathStart, pathEnd) : ".";
            pathStart = pathEnd + 1;
        }
        paths[psCount] = (pathStart < ldLen) ?
            ldPath.substring(pathStart, ldLen) : ".";
        return paths;
    }

    // Invoked in the java.lang.Runtime class to implement load and loadLibrary.
    @SuppressWarnings({"nullness:dereference.of.nullable"})
    static void loadLibrary(Class<?> fromClass, String name,
                            boolean isAbsolute) {
        ClassLoader loader =
            (fromClass == null) ? null : fromClass.getClassLoader();
        if (sys_paths == null) {
            usr_paths = initializePath("java.library.path");
            sys_paths = initializePath("sun.boot.library.path");
        }
        if (isAbsolute) {
            if (loadLibrary0(fromClass, new File(name))) {
                return;
            }
            throw new UnsatisfiedLinkError("Can't load library: " + name);
        }
        if (loader != null) {
            String libfilename = loader.findLibrary(name);
            if (libfilename != null) {
                File libfile = new File(libfilename);
                if (!libfile.isAbsolute()) {
                    throw new UnsatisfiedLinkError(
                        "ClassLoader.findLibrary failed to return an absolute path: " + libfilename);
                }
                if (loadLibrary0(fromClass, libfile)) {
                    return;
                }
                throw new UnsatisfiedLinkError("Can't load " + libfilename);
            }
        }
        for (String sys_path : sys_paths) {
            File libfile = new File(sys_path, System.mapLibraryName(name));
            if (loadLibrary0(fromClass, libfile)) {
                return;
            }
            libfile = ClassLoaderHelper.mapAlternativeName(libfile);
            if (libfile != null && loadLibrary0(fromClass, libfile)) {
                return;
            }
        }
        if (loader != null) {
            for (String usr_path : usr_paths) {
                File libfile = new File(usr_path, System.mapLibraryName(name));
                if (loadLibrary0(fromClass, libfile)) {
                    return;
                }
                libfile = ClassLoaderHelper.mapAlternativeName(libfile);
                if (libfile != null && loadLibrary0(fromClass, libfile)) {
                    return;
                }
            }
        }
        // Oops, it failed
        throw new UnsatisfiedLinkError("no " + name +
            " in java.library.path: " + Arrays.toString(usr_paths));
    }

    private static native String findBuiltinLib(String name);

    private static boolean loadLibrary0(Class<?> fromClass, final File file) {
        // Check to see if we're attempting to access a static library
        String name = findBuiltinLib(file.getName());
        boolean isBuiltin = (name != null);
        if (!isBuiltin) {
            name = AccessController.doPrivileged(
                new PrivilegedAction<>() {
                    public String run() {
                        try {
                            return file.exists() ? file.getCanonicalPath() : null;
                        } catch (IOException e) {
                            return null;
                        }
                    }
                });
            if (name == null) {
                return false;
            }
        }
        return NativeLibrary.loadLibrary(fromClass, name, isBuiltin);
    }

    /*
     * Invoked in the VM class linking code.
     */
    private static long findNative(@Nullable ClassLoader loader, String entryName) {
        Map<String, NativeLibrary> libs =
            loader != null ? loader.nativeLibraries() : systemNativeLibraries();
        if (libs.isEmpty())
            return 0;

        // the native libraries map may be updated in another thread
        // when a native library is being loaded.  No symbol will be
        // searched from it yet.
        for (NativeLibrary lib : libs.values()) {
            long entry = lib.findEntry(entryName);
            if (entry != 0) return entry;
        }
        return 0;
    }

    // All native library names we've loaded.
    // This also serves as the lock to obtain nativeLibraries
    // and write to nativeLibraryContext.
    private static final Set<String> loadedLibraryNames = new HashSet<>();

    // Native libraries belonging to system classes.
    private static volatile Map<String, NativeLibrary> systemNativeLibraries;

    // Native libraries associated with the class loader.
    private volatile Map<String, NativeLibrary> nativeLibraries;

    /*
     * Returns the native libraries map associated with bootstrap class loader
     * This method will create the map at the first time when called.
     */
    private static Map<String, NativeLibrary> systemNativeLibraries() {
        Map<String, NativeLibrary> libs = systemNativeLibraries;
        if (libs == null) {
            synchronized (loadedLibraryNames) {
                libs = systemNativeLibraries;
                if (libs == null) {
                    libs = systemNativeLibraries = new ConcurrentHashMap<>();
                }
            }
        }
        return libs;
    }

    /*
     * Returns the native libraries map associated with this class loader
     * This method will create the map at the first time when called.
     */
    private Map<String, NativeLibrary> nativeLibraries() {
        Map<String, NativeLibrary> libs = nativeLibraries;
        if (libs == null) {
            synchronized (loadedLibraryNames) {
                libs = nativeLibraries;
                if (libs == null) {
                    libs = nativeLibraries = new ConcurrentHashMap<>();
                }
            }
        }
        return libs;
    }

    // -- Assertion management --

    final Object assertionLock;

    // The default toggle for assertion checking.
    // @GuardedBy("assertionLock")
    private boolean defaultAssertionStatus = false;

    // Maps String packageName to Boolean package default assertion status Note
    // that the default package is placed under a null map key.  If this field
    // is null then we are delegating assertion status queries to the VM, i.e.,
    // none of this ClassLoader's assertion status modification methods have
    // been invoked.
    // @GuardedBy("assertionLock")
    private @Nullable Map<@Nullable String, Boolean> packageAssertionStatus = null;

    // Maps String fullyQualifiedClassName to Boolean assertionStatus If this
    // field is null then we are delegating assertion status queries to the VM,
    // i.e., none of this ClassLoader's assertion status modification methods
    // have been invoked.
    // @GuardedBy("assertionLock")
    @Nullable Map<String, Boolean> classAssertionStatus = null;

    /**
     * Sets the default assertion status for this class loader.  This setting
     * determines whether classes loaded by this class loader and initialized
     * in the future will have assertions enabled or disabled by default.
     * This setting may be overridden on a per-package or per-class basis by
     * invoking {@link #setPackageAssertionStatus(String, boolean)} or {@link
     * #setClassAssertionStatus(String, boolean)}.
     *
     * @param  enabled
     *         {@code true} if classes loaded by this class loader will
     *         henceforth have assertions enabled by default, {@code false}
     *         if they will have assertions disabled by default.
     *
     * @since  1.4
     */
    public void setDefaultAssertionStatus(boolean enabled) {
        synchronized (assertionLock) {
            if (classAssertionStatus == null)
                initializeJavaAssertionMaps();

            defaultAssertionStatus = enabled;
        }
    }

    /**
     * Sets the package default assertion status for the named package.  The
     * package default assertion status determines the assertion status for
     * classes initialized in the future that belong to the named package or
     * any of its "subpackages".
     *
     * <p> A subpackage of a package named p is any package whose name begins
     * with "{@code p.}".  For example, {@code javax.swing.text} is a
     * subpackage of {@code javax.swing}, and both {@code java.util} and
     * {@code java.lang.reflect} are subpackages of {@code java}.
     *
     * <p> In the event that multiple package defaults apply to a given class,
     * the package default pertaining to the most specific package takes
     * precedence over the others.  For example, if {@code javax.lang} and
     * {@code javax.lang.reflect} both have package defaults associated with
     * them, the latter package default applies to classes in
     * {@code javax.lang.reflect}.
     *
     * <p> Package defaults take precedence over the class loader's default
     * assertion status, and may be overridden on a per-class basis by invoking
     * {@link #setClassAssertionStatus(String, boolean)}.  </p>
     *
     * @param  packageName
     *         The name of the package whose package default assertion status
     *         is to be set. A {@code null} value indicates the unnamed
     *         package that is "current"
     *         (see section 7.4.2 of
     *         <cite>The Java&trade; Language Specification</cite>.)
     *
     * @param  enabled
     *         {@code true} if classes loaded by this classloader and
     *         belonging to the named package or any of its subpackages will
     *         have assertions enabled by default, {@code false} if they will
     *         have assertions disabled by default.
     *
     * @since  1.4
     */
    public void setPackageAssertionStatus(@Nullable String packageName,
                                          boolean enabled) {
        synchronized (assertionLock) {
            if (packageAssertionStatus == null)
                initializeJavaAssertionMaps();

            packageAssertionStatus.put(packageName, enabled);
        }
    }

    /**
     * Sets the desired assertion status for the named top-level class in this
     * class loader and any nested classes contained therein.  This setting
     * takes precedence over the class loader's default assertion status, and
     * over any applicable per-package default.  This method has no effect if
     * the named class has already been initialized.  (Once a class is
     * initialized, its assertion status cannot change.)
     *
     * <p> If the named class is not a top-level class, this invocation will
     * have no effect on the actual assertion status of any class. </p>
     *
     * @param  className
     *         The fully qualified class name of the top-level class whose
     *         assertion status is to be set.
     *
     * @param  enabled
     *         {@code true} if the named class is to have assertions
     *         enabled when (and if) it is initialized, {@code false} if the
     *         class is to have assertions disabled.
     *
     * @since  1.4
     */
    public void setClassAssertionStatus(String className, boolean enabled) {
        synchronized (assertionLock) {
            if (classAssertionStatus == null)
                initializeJavaAssertionMaps();

            classAssertionStatus.put(className, enabled);
        }
    }

    /**
     * Sets the default assertion status for this class loader to
     * {@code false} and discards any package defaults or class assertion
     * status settings associated with the class loader.  This method is
     * provided so that class loaders can be made to ignore any command line or
     * persistent assertion status settings and "start with a clean slate."
     *
     * @since  1.4
     */
    public void clearAssertionStatus() {
        /*
         * Whether or not "Java assertion maps" are initialized, set
         * them to empty maps, effectively ignoring any present settings.
         */
        synchronized (assertionLock) {
            classAssertionStatus = new HashMap<>();
            packageAssertionStatus = new HashMap<>();
            defaultAssertionStatus = false;
        }
    }

    /**
     * Returns the assertion status that would be assigned to the specified
     * class if it were to be initialized at the time this method is invoked.
     * If the named class has had its assertion status set, the most recent
     * setting will be returned; otherwise, if any package default assertion
     * status pertains to this class, the most recent setting for the most
     * specific pertinent package default assertion status is returned;
     * otherwise, this class loader's default assertion status is returned.
     * </p>
     *
     * @param  className
     *         The fully qualified class name of the class whose desired
     *         assertion status is being queried.
     *
     * @return  The desired assertion status of the specified class.
     *
     * @see  #setClassAssertionStatus(String, boolean)
     * @see  #setPackageAssertionStatus(String, boolean)
     * @see  #setDefaultAssertionStatus(boolean)
     *
     * @since  1.4
     */
    @RequiresNonNull({"classAssertionStatus", "packageAssertionStatus"})
    boolean desiredAssertionStatus(String className) {
        synchronized (assertionLock) {
            // assert classAssertionStatus   != null;
            // assert packageAssertionStatus != null;

            // Check for a class entry
            Boolean result = classAssertionStatus.get(className);
            if (result != null)
                return result.booleanValue();

            // Check for most specific package entry
            int dotIndex = className.lastIndexOf('.');
            if (dotIndex < 0) { // default package
                result = packageAssertionStatus.get(null);
                if (result != null)
                    return result.booleanValue();
            }
            while(dotIndex > 0) {
                className = className.substring(0, dotIndex);
                result = packageAssertionStatus.get(className);
                if (result != null)
                    return result.booleanValue();
                dotIndex = className.lastIndexOf('.', dotIndex-1);
            }

            // Return the classloader default
            return defaultAssertionStatus;
        }
    }

    // Set up the assertions with information provided by the VM.
    // Note: Should only be called inside a synchronized block
    @SuppressWarnings({"contracts.postcondition.not.satisfied"})
    @EnsuresNonNull({"classAssertionStatus", "packageAssertionStatus"})
    private void initializeJavaAssertionMaps() {
        // assert Thread.holdsLock(assertionLock);

        classAssertionStatus = new HashMap<>();
        packageAssertionStatus = new HashMap<>();
        AssertionStatusDirectives directives = retrieveDirectives();

        for(int i = 0; i < directives.classes.length; i++)
            classAssertionStatus.put(directives.classes[i],
                                     directives.classEnabled[i]);

        for(int i = 0; i < directives.packages.length; i++)
            packageAssertionStatus.put(directives.packages[i],
                                       directives.packageEnabled[i]);

        defaultAssertionStatus = directives.deflt;
    }

    // Retrieves the assertion directives from the VM.
    private static native AssertionStatusDirectives retrieveDirectives();


    // -- Misc --

    /**
     * Returns the ConcurrentHashMap used as a storage for ClassLoaderValue(s)
     * associated with this ClassLoader, creating it if it doesn't already exist.
     */
    ConcurrentHashMap<?, ?> createOrGetClassLoaderValueMap() {
        ConcurrentHashMap<?, ?> map = classLoaderValueMap;
        if (map == null) {
            map = new ConcurrentHashMap<>();
            boolean set = trySetObjectField("classLoaderValueMap", map);
            if (!set) {
                // beaten by someone else
                map = classLoaderValueMap;
            }
        }
        return map;
    }

    // the storage for ClassLoaderValue(s) associated with this ClassLoader
    private volatile ConcurrentHashMap<?, ?> classLoaderValueMap;

    /**
     * Attempts to atomically set a volatile field in this object. Returns
     * {@code true} if not beaten by another thread. Avoids the use of
     * AtomicReferenceFieldUpdater in this class.
     */
    private boolean trySetObjectField(String name, Object obj) {
        Unsafe unsafe = Unsafe.getUnsafe();
        Class<?> k = ClassLoader.class;
        long offset;
        offset = unsafe.objectFieldOffset(k, name);
        return unsafe.compareAndSetObject(this, offset, null, obj);
    }
}

/*
 * A utility class that will enumerate over an array of enumerations.
 */
final class CompoundEnumeration<E> implements Enumeration<E> {
    private final Enumeration<E>[] enums;
    private int index;

    public CompoundEnumeration(Enumeration<E>[] enums) {
        this.enums = enums;
    }

    private boolean next() {
        while (index < enums.length) {
            if (enums[index] != null && enums[index].hasMoreElements()) {
                return true;
            }
            index++;
        }
        return false;
    }

    public boolean hasMoreElements() {
        return next();
    }

    public E nextElement() {
        if (!next()) {
            throw new NoSuchElementException();
        }
        return enums[index].nextElement();
    }
}<|MERGE_RESOLUTION|>--- conflicted
+++ resolved
@@ -1121,13 +1121,8 @@
                                         String source);
 
     // true if the name is null or has the potential to be a valid binary name
-<<<<<<< HEAD
-    private boolean checkName(String name) {
-        if ((name == null) || (name.isEmpty()))
-=======
     private boolean checkName(@Nullable String name) {
         if ((name == null) || (name.length() == 0))
->>>>>>> f0115a26
             return true;
         if ((name.indexOf('/') != -1) || (name.charAt(0) == '['))
             return false;
