--- conflicted
+++ resolved
@@ -2931,11 +2931,7 @@
      *          the character sequence represented by this string.
      */
     @SideEffectFree
-<<<<<<< HEAD
-    public char @PolySigned @SameLen({"this"}) [] toCharArray() {
-=======
-    public char @SameLen({"this"}) [] toCharArray() {
->>>>>>> f0ba6a2f
+    public @PolySigned char @SameLen({"this"}) [] toCharArray() {
         return isLatin1() ? StringLatin1.toChars(value)
                           : StringUTF16.toChars(value);
     }
