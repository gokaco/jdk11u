--- conflicted
+++ resolved
@@ -25,13 +25,10 @@
 
 package java.lang;
 
-<<<<<<< HEAD
 import org.checkerframework.checker.formatter.qual.FormatMethod;
 import org.checkerframework.checker.regex.qual.PolyRegex;
 import org.checkerframework.checker.regex.qual.Regex;
-=======
 import org.checkerframework.checker.signature.qual.PolySignature;
->>>>>>> 0c777bbf
 import org.checkerframework.framework.qual.AnnotatedFor;
 
 import java.io.ObjectStreamField;
@@ -131,11 +128,7 @@
  * @jls     15.18.1 String Concatenation Operator +
  */
 
-<<<<<<< HEAD
-@AnnotatedFor({"formatter", "regex"})
-=======
-@AnnotatedFor({"signature"})
->>>>>>> 0c777bbf
+@AnnotatedFor({"formatter", "regex", "signature"})
 public final class String
     implements java.io.Serializable, Comparable<String>, CharSequence {
 
@@ -3140,11 +3133,7 @@
      *          guaranteed to be from a pool of unique strings.
      * @jls 3.10.5 String Literals
      */
-<<<<<<< HEAD
-    public native @PolyRegex String intern(@PolyRegex String this);
-=======
-    public native @PolySignature String intern(@PolySignature String this);
->>>>>>> 0c777bbf
+    public native @Interned @PolyAll String intern(@PolyAll String this);
 
     /**
      * Returns a string whose value is the concatenation of this
