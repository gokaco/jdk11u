--- conflicted
+++ resolved
@@ -29,10 +29,7 @@
 import org.checkerframework.checker.nullness.qual.Nullable;
 import org.checkerframework.dataflow.qual.Pure;
 import org.checkerframework.dataflow.qual.SideEffectFree;
-<<<<<<< HEAD
-=======
-
->>>>>>> 5eb4c113
+
 import java.lang.ref.WeakReference;
 import java.security.AccessController;
 import java.security.PrivilegedAction;
@@ -1939,11 +1936,7 @@
      * @since   1.8
      */
     @SideEffectFree
-<<<<<<< HEAD
-    public void warning(@GuardSatisfied Logger this, Supplier<String> msgSupplier) {
-=======
     public void warning(@GuardSatisfied Logger this, Supplier<? extends @Nullable String> msgSupplier) {
->>>>>>> 5eb4c113
         log(Level.WARNING, msgSupplier);
     }
 
@@ -1961,11 +1954,7 @@
      * @since   1.8
      */
     @SideEffectFree
-<<<<<<< HEAD
-    public void info(@GuardSatisfied Logger this, Supplier<String> msgSupplier) {
-=======
     public void info(@GuardSatisfied Logger this, Supplier<? extends @Nullable String> msgSupplier) {
->>>>>>> 5eb4c113
         log(Level.INFO, msgSupplier);
     }
 
@@ -1983,11 +1972,7 @@
      * @since   1.8
      */
     @SideEffectFree
-<<<<<<< HEAD
-    public void config(@GuardSatisfied Logger this, Supplier<String> msgSupplier) {
-=======
     public void config(@GuardSatisfied Logger this, Supplier<? extends @Nullable String> msgSupplier) {
->>>>>>> 5eb4c113
         log(Level.CONFIG, msgSupplier);
     }
 
@@ -2005,11 +1990,7 @@
      * @since   1.8
      */
     @SideEffectFree
-<<<<<<< HEAD
-    public void fine(@GuardSatisfied Logger this, Supplier<String> msgSupplier) {
-=======
     public void fine(@GuardSatisfied Logger this, Supplier<? extends @Nullable String> msgSupplier) {
->>>>>>> 5eb4c113
         log(Level.FINE, msgSupplier);
     }
 
@@ -2045,11 +2026,7 @@
      * @since   1.8
      */
     @SideEffectFree
-<<<<<<< HEAD
-    public void finest(@GuardSatisfied Logger this, Supplier<String> msgSupplier) {
-=======
     public void finest(@GuardSatisfied Logger this, Supplier<? extends @Nullable String> msgSupplier) {
->>>>>>> 5eb4c113
         log(Level.FINEST, msgSupplier);
     }
 
